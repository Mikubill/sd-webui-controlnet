--- conflicted
+++ resolved
@@ -28,10 +28,6 @@
     if pix2pixmodel is not None:
         pix2pixmodel = pix2pixmodel.unload_network('G')
 
-<<<<<<< HEAD
-def apply_leres(input_image, thr_a, thr_b, boost=False):
-    global model, pix2pixmodel
-=======
 def scale_torch(img):
 	"""
 	Scale the image and output it in torch.tensor.
@@ -66,9 +62,9 @@
 
 	return prediction
 
-def apply_leres(input_image, thr_a, thr_b):
-    global model
->>>>>>> f774b0b3
+def apply_leres(input_image, thr_a, thr_b, boost=False):
+    global model, pix2pixmodel
+
     if model is None:
         model_path = os.path.join(base_model_path, "res101.pth")
         if not os.path.exists(model_path):
