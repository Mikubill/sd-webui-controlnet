--- conflicted
+++ resolved
@@ -6,12 +6,8 @@
 
 
 from scripts.logging import logger
-<<<<<<< HEAD
-from scripts.enums import ControlModelType, AutoMachine
+from scripts.enums import ControlModelType, AutoMachine, HiResFixOption
 from scripts.controlnet_ad_sparsectrl import SparseCtrl
-=======
-from scripts.enums import ControlModelType, AutoMachine, HiResFixOption
->>>>>>> 8b5f7c1d
 from modules import devices, lowvram, shared, scripts
 
 cond_cast_unet = getattr(devices, 'cond_cast_unet', lambda x: x)
