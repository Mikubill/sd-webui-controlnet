--- conflicted
+++ resolved
@@ -62,14 +62,8 @@
 switch_values_symbol = '\U000021C5' # ⇅
 camera_symbol = '\U0001F4F7'        # 📷
 reverse_symbol = '\U000021C4'       # ⇄
-<<<<<<< HEAD
 scissors_symbol = '\U00002702'      # ✂
-=======
 tossup_symbol = '\u2934'
-
-webcam_enabled = False
-webcam_mirrored = False
->>>>>>> 84a2b22d
 
 PARAM_COUNT = 15
 
@@ -261,11 +255,8 @@
             gr.HTML(value='<p>Invert colors if your image has white background.<br >Change your brush width to make it thinner if you want to draw something.<br ></p>')
             webcam_enable = ToolButton(value=camera_symbol)
             webcam_mirror = ToolButton(value=reverse_symbol)
-<<<<<<< HEAD
             crop_image = ToolButton(value=scissors_symbol)
-=======
             send_dimen_button = ToolButton(value=tossup_symbol)
->>>>>>> 84a2b22d
 
         with gr.Row():
             enabled = gr.Checkbox(label='Enable', value=False)
@@ -276,12 +267,6 @@
 
         ctrls += (enabled,)
         # infotext_fields.append((enabled, "ControlNet Enabled"))
-<<<<<<< HEAD
-            
-        def webcam_toggle(enabled):
-            enabled = not enabled
-            return {"value": None, "source": "webcam" if enabled else "upload", "__type__": "update"}, enabled, gr.update(selected="tab_input")
-=======
         
         def send_dimensions(image):
             def closesteight(num):
@@ -296,11 +281,9 @@
             else:
                 return gr.Slider.update(), gr.Slider.update()
                         
-        def webcam_toggle():
-            global webcam_enabled
-            webcam_enabled = not webcam_enabled
-            return {"value": None, "source": "webcam" if webcam_enabled else "upload", "__type__": "update"}
->>>>>>> 84a2b22d
+        def webcam_toggle(enabled):
+            enabled = not enabled
+            return {"value": None, "source": "webcam" if enabled else "upload", "__type__": "update"}, enabled, gr.update(selected="tab_input")
                 
         def webcam_mirror_toggle(enabled):
             enabled = not enabled
@@ -447,7 +430,6 @@
         create_button.click(fn=create_canvas, inputs=[canvas_height, canvas_width], outputs=[input_image])
         
         def run_annotator(image, module, pres, pthr_a, pthr_b):
-<<<<<<< HEAD
             if image:
                 img = HWC3(image['image'])
                 if not ((image['mask'][:, :, 0]==0).all() or (image['mask'][:, :, 0]==255).all()):
@@ -455,43 +437,24 @@
                 preprocessor = self.preprocessor[module]
                 result = None
                 if pres > 64:
-                    result = preprocessor(img, res=pres, thr_a=pthr_a, thr_b=pthr_b)
+                    result, is_image = preprocessor(img, res=pres, thr_a=pthr_a, thr_b=pthr_b)
                 else:
-                    result = preprocessor(img)
-                return result, gr.update(selected="tab_result")
-            return gr.update(), gr.update()
+                    result, is_image = preprocessor(img)
+
+                if is_image:
+                    return result, gr.update(selected="tab_result")
+            else return gr.update(), gr.update()
         
         with gr.Row():
             annotator_button = gr.Button(value="Preview annotator result")
-            
+
         annotator_button.click(fn=run_annotator, inputs=[input_image, module, processor_res, threshold_a, threshold_b], outputs=[generated_image, input_tabs])
-=======
-            img = HWC3(image['image'])
-            if not ((image['mask'][:, :, 0]==0).all() or (image['mask'][:, :, 0]==255).all()):
-                img = HWC3(image['mask'][:, :, 0])
-            preprocessor = self.preprocessor[module]
-            result = None
-            if pres > 64:
-                result, is_image = preprocessor(img, res=pres, thr_a=pthr_a, thr_b=pthr_b)
-            else:
-                result, is_image = preprocessor(img)
-            
-            if is_image:
-                return gr.update(value=result, visible=True, interactive=False)
-        
-        with gr.Row():
-            annotator_button = gr.Button(value="Preview annotator result")
-            annotator_button_hide = gr.Button(value="Hide annotator result")
-        
-        annotator_button.click(fn=run_annotator, inputs=[input_image, module, processor_res, threshold_a, threshold_b], outputs=[generated_image])
-        annotator_button_hide.click(fn=lambda: gr.update(visible=False), inputs=None, outputs=[generated_image])
 
         if is_img2img:
             send_dimen_button.click(fn=send_dimensions, inputs=[input_image], outputs=[self.img2img_w_slider, self.img2img_h_slider])
         else:
             send_dimen_button.click(fn=send_dimensions, inputs=[input_image], outputs=[self.txt2img_w_slider, self.txt2img_h_slider])                                        
-        
->>>>>>> 84a2b22d
+
         ctrls += (input_image, scribble_mode, resize_mode, rgbbgr_mode)
         ctrls += (lowvram,)
         ctrls += (processor_res, threshold_a, threshold_b, guidance_start, guidance_end, guess_mode)
