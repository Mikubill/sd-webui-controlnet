import gc
import os
from collections import OrderedDict
from typing import Union, Dict, Any, Optional
import importlib

import torch

import modules.scripts as scripts
from modules import shared, devices, script_callbacks, processing, masking, images
import gradio as gr
import numpy as np

from einops import rearrange
from scripts.cldm import PlugableControlModel
from scripts.processor import *
from scripts.adapter import PlugableAdapter
from scripts.utils import load_state_dict
from scripts.hook import ControlParams, UnetHook
from scripts import external_code, global_state
importlib.reload(global_state)
importlib.reload(external_code)
from modules.processing import StableDiffusionProcessingImg2Img
from modules.images import save_image
from PIL import Image
from torchvision.transforms import Resize, InterpolationMode, CenterCrop, Compose

gradio_compat = True
try:
    from distutils.version import LooseVersion
    from importlib_metadata import version
    if LooseVersion(version("gradio")) < LooseVersion("3.10"):
        gradio_compat = False
except ImportError:
    pass

# svgsupports
svgsupport = False
try:
    import io
    import base64
    from svglib.svglib import svg2rlg
    from reportlab.graphics import renderPM
    svgsupport = True
except ImportError:
    pass

refresh_symbol = '\U0001f504'       # 🔄
switch_values_symbol = '\U000021C5' # ⇅
camera_symbol = '\U0001F4F7'        # 📷
reverse_symbol = '\U000021C4'       # ⇄
scissors_symbol = '\U00002702'      # ✂
tossup_symbol = '\u2934'


class ToolButton(gr.Button, gr.components.FormComponent):
    """Small button with single emoji as text, fits inside gradio forms"""

    def __init__(self, **kwargs):
        super().__init__(variant="tool", **kwargs)

    def get_block_name(self):
        return "button"


def find_closest_lora_model_name(search: str):
    if not search:
        return None
    if search in global_state.cn_models:
        return search
    search = search.lower()
    if search in global_state.cn_models_names:
        return global_state.cn_models_names.get(search)
    applicable = [name for name in global_state.cn_models_names.keys()
                  if search in name.lower()]
    if not applicable:
        return None
    applicable = sorted(applicable, key=lambda name: len(name))
    return global_state.cn_models_names[applicable[0]]


def swap_img2img_pipeline(p: processing.StableDiffusionProcessingImg2Img):
    p.__class__ = processing.StableDiffusionProcessingTxt2Img
    dummy = processing.StableDiffusionProcessingTxt2Img()
    for k,v in dummy.__dict__.items():
        if hasattr(p, k):
            continue
        setattr(p, k, v)


global_state.update_cn_models()

def image_dict_from_unit(unit) -> Optional[Dict[str, np.ndarray]]:
    image = unit.image
    if image is None:
        return None

    if isinstance(image, (tuple, list)):
        image = {'image': image[0], 'mask': image[1]}
    elif not isinstance(image, dict):
        image = {'image': image, 'mask': None}

    if isinstance(image['image'], str):
        image['image'] = external_code.to_base64_nparray(image['image'])

    if isinstance(image['mask'], str):
        image['mask'] = external_code.to_base64_nparray(image['mask'])
    elif image['mask'] is None:
        image['mask'] = np.zeros_like(image['image'], dtype=np.uint8)

    # copy to enable modifying the dict
    return dict(image)


class Script(scripts.Script):
    model_cache = OrderedDict()

    def __init__(self) -> None:
        super().__init__()
        self.latest_network = None
        self.preprocessor = global_state.cn_preprocessor_modules
        self.unloadable = global_state.cn_preprocessor_unloadable
        self.input_image = None
        self.latest_model_hash = ""
        self.txt2img_w_slider = gr.Slider()
        self.txt2img_h_slider = gr.Slider()
        self.img2img_w_slider = gr.Slider()
        self.img2img_h_slider = gr.Slider()

    def title(self):
        return "ControlNet"

    def show(self, is_img2img):
        # if is_img2img:
            # return False
        return scripts.AlwaysVisible
    
    def after_component(self, component, **kwargs):
        if component.elem_id == "txt2img_width":
            self.txt2img_w_slider = component
            return self.txt2img_w_slider
        if component.elem_id == "txt2img_height":
            self.txt2img_h_slider = component
            return self.txt2img_h_slider
        if component.elem_id == "img2img_width":
            self.img2img_w_slider = component
            return self.img2img_w_slider
        if component.elem_id == "img2img_height":
            self.img2img_h_slider = component
            return self.img2img_h_slider
        
    def get_threshold_block(self, proc):
        pass

    def get_default_ui_unit(self):
        return external_code.ControlNetUnit(
            enabled=False,
            module="none",
            model="None",
            guess_mode=False,
        )

    def uigroup(self, tabname, is_img2img, elem_id_tabname):
        ctrls = ()
        infotext_fields = []
        default_unit = self.get_default_ui_unit()
<<<<<<< HEAD
        webcam_enabled = gr.State(False)
        webcam_mirrored = gr.State(False)
        input_tabs = gr.Tabs(elem_id="controlnet_image_tabs")
        with input_tabs:
            with gr.Tab("Input Image", id="tab_input"):
                input_image = gr.Image(source='upload', mirror_webcam=False, type='numpy', tool='sketch')
            with gr.Tab("Crop Image", id="tab_crop"):
                cropped_image = gr.Image(label="Crop image", interactive=True, tool="select")
            with gr.Tab("Annotator Result", id="tab_result"):
                generated_image = gr.Image(label="Annotator result", interactive=False).style(height=240)
=======
        with gr.Row():
            input_image = gr.Image(source='upload', mirror_webcam=False, type='numpy', tool='sketch', elem_id=f'{elem_id_tabname}_{tabname}_input_image')
            generated_image = gr.Image(label="Annotator result", visible=False, elem_id=f'{elem_id_tabname}_{tabname}_generated_image')
>>>>>>> 187ae880

        with gr.Row():
            gr.HTML(value='<p>Invert colors if your image has white background.<br >Change your brush width to make it thinner if you want to draw something.<br ></p>')
            webcam_button = ToolButton(value=camera_symbol)
            webcam_mirror_button = ToolButton(value=reverse_symbol)
            crop_button = ToolButton(value=scissors_symbol)
            send_dimen_button = ToolButton(value=tossup_symbol)

        with gr.Row():
            enabled = gr.Checkbox(label='Enable', value=default_unit.enabled)
            scribble_mode = gr.Checkbox(label='Invert Input Color', value=default_unit.invert_image)
            rgbbgr_mode = gr.Checkbox(label='RGB to BGR', value=default_unit.rgbbgr_mode)
            lowvram = gr.Checkbox(label='Low VRAM', value=default_unit.low_vram)
            guess_mode = gr.Checkbox(label='Guess Mode', value=default_unit.guess_mode)

        ctrls += (enabled,)
        # infotext_fields.append((enabled, "ControlNet Enabled"))
        
        def send_dimensions(image):
            def closesteight(num):
                rem = num % 8
                if rem <= 4:
                    return round(num - rem)
                else:
                    return round(num + (8 - rem))
            if(image):
                interm = np.asarray(image.get('image'))
                return closesteight(interm.shape[1]), closesteight(interm.shape[0])
            else:
                return gr.Slider.update(), gr.Slider.update()
                        
        def webcam_toggle(enabled):
            enabled = not enabled
            return {"value": None, "source": "webcam" if enabled else "upload", "__type__": "update"}, enabled, gr.update(selected="tab_input")
                
        def webcam_mirror_toggle(enabled):
            enabled = not enabled
            return {"mirror_webcam": enabled, "__type__": "update"}, enabled, gr.update(selected="tab_input")
            
        webcam_button.click(fn=webcam_toggle, inputs=webcam_enabled, outputs=[input_image, webcam_enabled, input_tabs])
        webcam_mirror_button.click(fn=webcam_mirror_toggle, inputs=webcam_mirrored, outputs=[input_image, webcam_mirrored, input_tabs])
        crop_button.click(fn=lambda i: (i["image"] if i else None, gr.update(selected="tab_crop") if i else gr.update()), inputs=[input_image], outputs=[cropped_image, input_tabs])
        cropped_image.edit(fn=lambda i: i, inputs=cropped_image, outputs=input_image)

        def refresh_all_models(*inputs):
            global_state.update_cn_models()
                
            dd = inputs[0]
            selected = dd if dd in global_state.cn_models else "None"
            return gr.Dropdown.update(value=selected, choices=list(global_state.cn_models.keys()))

        with gr.Row():
            module = gr.Dropdown(list(self.preprocessor.keys()), label=f"Preprocessor", value=default_unit.module)
            model = gr.Dropdown(list(global_state.cn_models.keys()), label=f"Model", value=default_unit.model)
            refresh_models = ToolButton(value=refresh_symbol)
            refresh_models.click(refresh_all_models, model, model)
                # ctrls += (refresh_models, )
        with gr.Row():
            weight = gr.Slider(label=f"Weight", value=default_unit.weight, minimum=0.0, maximum=2.0, step=.05)
            guidance_start = gr.Slider(label="Guidance Start (T)", value=default_unit.guidance_start, minimum=0.0, maximum=1.0, interactive=True)
            guidance_end = gr.Slider(label="Guidance End (T)", value=default_unit.guidance_end, minimum=0.0, maximum=1.0, interactive=True)

            ctrls += (module, model, weight,)
                # model_dropdowns.append(model)
        def build_sliders(module):
            if module == "canny":
                return [
                    gr.update(label="Annotator resolution", value=512, minimum=64, maximum=2048, step=1, interactive=True),
                    gr.update(label="Canny low threshold", minimum=1, maximum=255, value=100, step=1, interactive=True),
                    gr.update(label="Canny high threshold", minimum=1, maximum=255, value=200, step=1, interactive=True),
                    gr.update(visible=True)
                ]
            elif module == "mlsd": #Hough
                return [
                    gr.update(label="Hough Resolution", minimum=64, maximum=2048, value=512, step=1, interactive=True),
                    gr.update(label="Hough value threshold (MLSD)", minimum=0.01, maximum=2.0, value=0.1, step=0.01, interactive=True),
                    gr.update(label="Hough distance threshold (MLSD)", minimum=0.01, maximum=20.0, value=0.1, step=0.01, interactive=True),
                    gr.update(visible=True)
                ]
            elif module in ["hed", "fake_scribble"]:
                return [
                    gr.update(label="HED Resolution", minimum=64, maximum=2048, value=512, step=1, interactive=True),
                    gr.update(label="Threshold A", value=64, minimum=64, maximum=1024, interactive=False),
                    gr.update(label="Threshold B", value=64, minimum=64, maximum=1024, interactive=False),
                    gr.update(visible=True)
                ]
            elif module in ["openpose", "openpose_hand", "segmentation"]:
                return [
                    gr.update(label="Annotator Resolution", minimum=64, maximum=2048, value=512, step=1, interactive=True),
                    gr.update(label="Threshold A", value=64, minimum=64, maximum=1024, interactive=False),
                    gr.update(label="Threshold B", value=64, minimum=64, maximum=1024, interactive=False),
                    gr.update(visible=True)
                ]
            elif module == "depth":
                return [
                    gr.update(label="Midas Resolution", minimum=64, maximum=2048, value=384, step=1, interactive=True),
                    gr.update(label="Threshold A", value=64, minimum=64, maximum=1024, interactive=False),
                    gr.update(label="Threshold B", value=64, minimum=64, maximum=1024, interactive=False),
                    gr.update(visible=True)
                ]
            elif module in ["depth_leres", "depth_leres_boost"]:
                return [
                    gr.update(label="LeReS Resolution", minimum=64, maximum=2048, value=512, step=1, interactive=True),
                    gr.update(label="Remove Near %", value=0, minimum=0, maximum=100, step=0.1, interactive=True),
                    gr.update(label="Remove Background %", value=0, minimum=0, maximum=100, step=0.1, interactive=True),
                    gr.update(visible=True)
                ]
            elif module == "normal_map":
                return [
                    gr.update(label="Normal Resolution", minimum=64, maximum=2048, value=512, step=1, interactive=True),
                    gr.update(label="Normal background threshold", minimum=0.0, maximum=1.0, value=0.4, step=0.01, interactive=True),
                    gr.update(label="Threshold B", value=64, minimum=64, maximum=1024, interactive=False),
                    gr.update(visible=True)
                ]
            elif module == "binary":
                return [
                    gr.update(label="Annotator resolution", value=512, minimum=64, maximum=2048, step=1, interactive=True),
                    gr.update(label="Binary threshold", minimum=0, maximum=255, value=0, step=1, interactive=True),
                    gr.update(label="Threshold B", value=64, minimum=64, maximum=1024, interactive=False),
                    gr.update(visible=True)
                ]
            elif module == "color":
                return [
                    gr.update(label="Annotator Resolution", value=512, minimum=64, maximum=2048, step=8, interactive=True),
                    gr.update(label="Threshold A", value=64, minimum=64, maximum=1024, interactive=False),
                    gr.update(label="Threshold B", value=64, minimum=64, maximum=1024, interactive=False),
                    gr.update(visible=True)
                ]
            elif module == "none":
                return [
                    gr.update(label="Normal Resolution", value=64, minimum=64, maximum=2048, interactive=False),
                    gr.update(label="Threshold A", value=64, minimum=64, maximum=1024, interactive=False),
                    gr.update(label="Threshold B", value=64, minimum=64, maximum=1024, interactive=False),
                    gr.update(visible=False)
                ]
            else:
                return [
                    gr.update(label="Annotator resolution", value=512, minimum=64, maximum=2048, step=1, interactive=True),
                    gr.update(label="Threshold A", value=64, minimum=64, maximum=1024, interactive=False),
                    gr.update(label="Threshold B", value=64, minimum=64, maximum=1024, interactive=False),
                    gr.update(visible=True)
                ]
                
        # advanced options    
        advanced = gr.Column(visible=False)
        with advanced:
            processor_res = gr.Slider(label="Annotator resolution", value=default_unit.processor_res, minimum=64, maximum=2048, interactive=False)
            threshold_a =  gr.Slider(label="Threshold A", value=default_unit.threshold_a, minimum=64, maximum=1024, interactive=False)
            threshold_b =  gr.Slider(label="Threshold B", value=default_unit.threshold_b, minimum=64, maximum=1024, interactive=False)
            
        if gradio_compat:    
            module.change(build_sliders, inputs=[module], outputs=[processor_res, threshold_a, threshold_b, advanced])
                
        # infotext_fields.extend((module, model, weight))

        def create_canvas(h, w):
            return np.zeros(shape=(h, w, 3), dtype=np.uint8) + 255
            
        def svgPreprocess(inputs):
            if (inputs):
                if type(inputs) is not dict:
                    inputs = {"image": inputs, "mask": "data:image/png;base64,iVBORw0KGgoAAAANSUhEUgAAAAEAAAABCAQAAAC1HAwCAAAAC0lEQVR42mNkYAAAAAYAAjCB0C8AAAAASUVORK5CYII="}
                if (inputs['image'].startswith("data:image/svg+xml;base64,") and svgsupport):
                    svg_data = base64.b64decode(inputs['image'].replace('data:image/svg+xml;base64,',''))
                    drawing = svg2rlg(io.BytesIO(svg_data))
                    png_data = renderPM.drawToString(drawing, fmt='PNG')
                    encoded_string = base64.b64encode(png_data)
                    base64_str = str(encoded_string, "utf-8")
                    base64_str = "data:image/png;base64,"+ base64_str
                    inputs['image'] = base64_str
                return input_image.orgpreprocess(inputs)
            return None

        resize_mode = gr.Radio(choices=[e.value for e in external_code.ResizeMode], value=default_unit.resize_mode.value, label="Resize Mode")
        with gr.Row():
            with gr.Column():
                canvas_width = gr.Slider(label="Canvas Width", minimum=256, maximum=1024, value=512, step=64)
                canvas_height = gr.Slider(label="Canvas Height", minimum=256, maximum=1024, value=512, step=64)
                    
            if gradio_compat:
                canvas_swap_res = ToolButton(value=switch_values_symbol)
                canvas_swap_res.click(lambda w, h: (h, w), inputs=[canvas_width, canvas_height], outputs=[canvas_width, canvas_height])
                    
        create_button = gr.Button(value="Create blank canvas")
        create_button.click(fn=create_canvas, inputs=[canvas_height, canvas_width], outputs=[input_image])
        
        def run_annotator(image, module, pres, pthr_a, pthr_b):
            if image:
                img = HWC3(image['image'])
                if not ((image['mask'][:, :, 0]==0).all() or (image['mask'][:, :, 0]==255).all()):
                    img = HWC3(image['mask'][:, :, 0])
                preprocessor = self.preprocessor[module]
                result = None
                if pres > 64:
                    result, is_image = preprocessor(img, res=pres, thr_a=pthr_a, thr_b=pthr_b)
                else:
                    result, is_image = preprocessor(img)

                if is_image:
                    return result, gr.update(selected="tab_result")
            else:
                return gr.update(), gr.update()
        
        with gr.Row():
            annotator_button = gr.Button(value="Preview annotator result")

        annotator_button.click(fn=run_annotator, inputs=[input_image, module, processor_res, threshold_a, threshold_b], outputs=[generated_image, input_tabs])

        if is_img2img:
            send_dimen_button.click(fn=send_dimensions, inputs=[input_image], outputs=[self.img2img_w_slider, self.img2img_h_slider])
        else:
            send_dimen_button.click(fn=send_dimensions, inputs=[input_image], outputs=[self.txt2img_w_slider, self.txt2img_h_slider])                                        

        ctrls += (input_image, scribble_mode, resize_mode, rgbbgr_mode)
        ctrls += (lowvram,)
        ctrls += (processor_res, threshold_a, threshold_b, guidance_start, guidance_end, guess_mode)
        self.register_modules(tabname, ctrls)

        input_image.orgpreprocess=input_image.preprocess
        input_image.preprocess=svgPreprocess

        def controlnet_unit_from_args(*args):
            unit = external_code.ControlNetUnit(*args)
            setattr(unit, 'is_ui', True)
            return unit

        unit = gr.State(default_unit)
        for comp in ctrls:
            event_subscribers = []
            if hasattr(comp, 'edit'):
                event_subscribers.append(comp.edit)
            elif hasattr(comp, 'click'):
                event_subscribers.append(comp.click)
            else:
                event_subscribers.append(comp.change)

            if hasattr(comp, 'clear'):
                event_subscribers.append(comp.clear)

            for event_subscriber in event_subscribers:
                event_subscriber(fn=controlnet_unit_from_args, inputs=list(ctrls), outputs=unit)

        return unit


    def ui(self, is_img2img):
        """this function should create gradio UI elements. See https://gradio.app/docs/#components
        The return value should be an array of all components that are used in processing.
        Values of those returned components will be passed to run() and process() functions.
        """
        self.infotext_fields = []
        self.paste_field_names = []
        controls = ()
        max_models = shared.opts.data.get("control_net_max_models_num", 1)
        elem_id_tabname = ("img2img" if is_img2img else "txt2img") + "_controlnet"
        with gr.Group(elem_id=elem_id_tabname):
            with gr.Accordion("ControlNet", open = False, elem_id="controlnet"):
                if max_models > 1:
                    with gr.Tabs(elem_id=f"{elem_id_tabname}_tabs"):
                        for i in range(max_models):
                            with gr.Tab(f"Control Model - {i}"):
                                controls += (self.uigroup(f"ControlNet-{i}", is_img2img, elem_id_tabname),)
                else:
                    with gr.Column():
                        controls += (self.uigroup(f"ControlNet", is_img2img, elem_id_tabname),)
                        
        if shared.opts.data.get("control_net_sync_field_args", False):
            for _, field_name in self.infotext_fields:
                self.paste_field_names.append(field_name)

        return controls

    def register_modules(self, tabname, params):
        enabled, module, model, weight = params[:4]
        guidance_start, guidance_end, guess_mode = params[-3:]
        
        self.infotext_fields.extend([
            (enabled, f"{tabname} Enabled"),
            (module, f"{tabname} Preprocessor"),
            (model, f"{tabname} Model"),
            (weight, f"{tabname} Weight"),
            (guidance_start, f"{tabname} Guidance Start"),
            (guidance_end, f"{tabname} Guidance End"),
        ])
        
    def clear_control_model_cache(self):
        Script.model_cache.clear()
        gc.collect()
        devices.torch_gc()

    def load_control_model(self, p, unet, model, lowvram):
        if model in Script.model_cache:
            print(f"Loading model from cache: {model}")
            return Script.model_cache[model]

        # Remove model from cache to clear space before building another model
        if len(Script.model_cache) > 0 and len(Script.model_cache) >= shared.opts.data.get("control_net_model_cache_size", 2):
            Script.model_cache.popitem(last=False)
            gc.collect()
            devices.torch_gc()

        model_net = self.build_control_model(p, unet, model, lowvram)

        if shared.opts.data.get("control_net_model_cache_size", 2) > 0:
            Script.model_cache[model] = model_net

        return model_net

    def build_control_model(self, p, unet, model, lowvram):

        model_path = global_state.cn_models.get(model, None)
        if model_path is None:
            model = find_closest_lora_model_name(model)
            model_path = global_state.cn_models.get(model, None)

        if model_path is None:
            raise RuntimeError(f"model not found: {model}")

        # trim '"' at start/end
        if model_path.startswith("\"") and model_path.endswith("\""):
            model_path = model_path[1:-1]

        if not os.path.exists(model_path):
            raise ValueError(f"file not found: {model_path}")

        print(f"Loading model: {model}")
        state_dict = load_state_dict(model_path)
        network_module = PlugableControlModel
        network_config = shared.opts.data.get("control_net_model_config", global_state.default_conf)
        if not os.path.isabs(network_config):
            network_config = os.path.join(global_state.script_dir, network_config)

        if any([k.startswith("body.") or k == 'style_embedding' for k, v in state_dict.items()]):
            # adapter model     
            network_module = PlugableAdapter
            network_config = shared.opts.data.get("control_net_model_adapter_config", global_state.default_conf_adapter)
            if not os.path.isabs(network_config):
                network_config = os.path.join(global_state.script_dir, network_config)
            
        override_config = os.path.splitext(model_path)[0] + ".yaml"
        if os.path.exists(override_config):
            network_config = override_config

        network = network_module(
            state_dict=state_dict, 
            config_path=network_config,  
            lowvram=lowvram,
            base_model=unet,
        )
        network.to(p.sd_model.device, dtype=p.sd_model.dtype)
        print(f"ControlNet model {model} loaded.")
        return network

    @staticmethod
    def get_remote_call(p, attribute, default=None, idx=0, strict=False, force=False):
        if not force and not shared.opts.data.get("control_net_allow_script_control", False):
            return default

        def get_element(obj, strict=False):
            if not isinstance(obj, list):
                return obj if not strict or idx == 0 else None
            elif idx < len(obj):
                return obj[idx]
            else:
                return None

        attribute_value = get_element(getattr(p, attribute, None), strict)
        default_value = get_element(default)
        return attribute_value if attribute_value is not None else default_value

    def parse_remote_call(self, p, unit: external_code.ControlNetUnit, idx):
        selector = self.get_remote_call

        unit.enabled = selector(p, "control_net_enabled", unit.enabled, idx, strict=True)
        unit.module = selector(p, "control_net_module", unit.module, idx)
        unit.model = selector(p, "control_net_model", unit.model, idx)
        unit.weight = selector(p, "control_net_weight", unit.weight, idx)
        unit.image = selector(p, "control_net_image", unit.image, idx)
        unit.scribble_mode = selector(p, "control_net_scribble_mode", unit.invert_image, idx)
        unit.resize_mode = selector(p, "control_net_resize_mode", unit.resize_mode, idx)
        unit.rgbbgr_mode = selector(p, "control_net_rgbbgr_mode", unit.rgbbgr_mode, idx)
        unit.low_vram = selector(p, "control_net_lowvram", unit.low_vram, idx)
        unit.processor_res = selector(p, "control_net_pres", unit.processor_res, idx)
        unit.threshold_a = selector(p, "control_net_pthr_a", unit.threshold_a, idx)
        unit.threshold_b = selector(p, "control_net_pthr_b", unit.threshold_b, idx)
        unit.guidance_start = selector(p, "control_net_guidance_start", unit.guidance_start, idx)
        unit.guidance_end = selector(p, "control_net_guidance_end", unit.guidance_end, idx)
        unit.guidance_end = selector(p, "control_net_guidance_strength", unit.guidance_end, idx)
        unit.guess_mode = selector(p, "control_net_guess_mode", unit.guess_mode, idx)

        return unit

    def detectmap_proc(self, detected_map, module, rgbbgr_mode, resize_mode, h, w):
        detected_map = HWC3(detected_map)
        if module == "normal_map" or rgbbgr_mode:
            control = torch.from_numpy(detected_map[:, :, ::-1].copy()).float().to(devices.get_device_for("controlnet")) / 255.0
        else:
            control = torch.from_numpy(detected_map.copy()).float().to(devices.get_device_for("controlnet")) / 255.0
            
        control = rearrange(control, 'h w c -> c h w')
        detected_map = rearrange(torch.from_numpy(detected_map), 'h w c -> c h w')

        if resize_mode == external_code.ResizeMode.INNER_FIT:
            h0 = detected_map.shape[1]
            w0 = detected_map.shape[2]
            w1 = w0
            h1 = int(w0/w*h)
            if (h/w > h0/w0):
                h1 = h0
                w1 = int(h0/h*w)
            transform = Compose([
                CenterCrop(size=(h1, w1)),
                Resize(size=(h, w), interpolation=InterpolationMode.BICUBIC)
            ])
            control = transform(control)
            detected_map = transform(detected_map)
        elif resize_mode == external_code.ResizeMode.OUTER_FIT:
            h0 = detected_map.shape[1]
            w0 = detected_map.shape[2]
            h1 = h0
            w1 = int(h0/h*w)
            if (h/w > h0/w0):
                w1 = w0
                h1 = int(w0/w*h)
            transform = Compose([
                CenterCrop(size=(h1, w1)),
                Resize(size=(h, w),interpolation=InterpolationMode.BICUBIC)
            ])
            control = transform(control)
            detected_map = transform(detected_map)
        else:
            control = Resize((h,w), interpolation=InterpolationMode.BICUBIC)(control)
            detected_map = Resize((h,w), interpolation=InterpolationMode.BICUBIC)(detected_map)
       
        # for log use
        detected_map = rearrange(detected_map, 'c h w -> h w c').numpy().astype(np.uint8)
        return control, detected_map

    def is_ui(self, args):
        return args and isinstance(args[0], external_code.ControlNetUnit) and getattr(args[0], 'is_ui', False)

    def process(self, p, *args):
        """
        This function is called before processing begins for AlwaysVisible scripts.
        You can modify the processing object (p) here, inject hooks, etc.
        args contains all values returned by components from ui()
        """
        unet = p.sd_model.model.diffusion_model
        if self.latest_network is not None:
            # always restore (~0.05s)
            self.latest_network.restore(unet)

        params_group = external_code.get_all_units_from(args)
        enabled_units = []
        if len(params_group) == 0:
            # fill a null group
            remote_unit = self.parse_remote_call(p, self.get_default_ui_unit(), 0)
            if remote_unit.enabled:
                params_group.append(remote_unit)

        for idx, unit in enumerate(params_group):
            unit = self.parse_remote_call(p, unit, idx)
            if not unit.enabled:
                continue

            enabled_units.append(unit)
            if len(params_group) != 1:
                prefix = f"ControlNet-{idx}"
            else:
                prefix = "ControlNet"

            p.extra_generation_params.update({
                f"{prefix} Enabled": True,
                f"{prefix} Module": unit.module,
                f"{prefix} Model": unit.model,
                f"{prefix} Weight": unit.weight,
                f"{prefix} Guidance Start": unit.guidance_start,
                f"{prefix} Guidance End": unit.guidance_end,
            })

        if len(params_group) == 0 or len(enabled_units) == 0:
           self.latest_network = None
           return 

        detected_maps = []
        forward_params = []
        hook_lowvram = False
        
        # cache stuff
        if self.latest_model_hash != p.sd_model.sd_model_hash:
            self.clear_control_model_cache()

        # unload unused preproc
        module_list = [unit.module for unit in enabled_units]
        for key in self.unloadable:
            if key not in module_list:
                self.unloadable.get(unit.module, lambda:None)()

        self.latest_model_hash = p.sd_model.sd_model_hash
        for idx, unit in enumerate(enabled_units):
            p_input_image = self.get_remote_call(p, "control_net_input_image", None, idx)
            image = image_dict_from_unit(unit)
            if image is not None:
                while len(image['mask'].shape) < 3:
                    image['mask'] = image['mask'][..., np.newaxis]

            resize_mode = external_code.resize_mode_from_value(unit.resize_mode)
            invert_image = unit.invert_image

            if unit.low_vram:
                hook_lowvram = True
                
            model_net = self.load_control_model(p, unet, unit.model, unit.low_vram)
            model_net.reset()

            is_img2img = img2img_tab_tracker.submit_button == 'img2img_generate'
            is_img2img_batch_tab = is_img2img and img2img_tab_tracker.submit_img2img_tab == 'img2img_batch_tab'
            if is_img2img_batch_tab and getattr(p, "image_control", None) is not None:
                input_image = HWC3(np.asarray(p.image_control))
            elif p_input_image is not None:
                input_image = HWC3(np.asarray(p_input_image))
            elif image is not None:
                # Need to check the image for API compatibility
                if isinstance(image['image'], str):
                    from modules.api.api import decode_base64_to_image
                    input_image = HWC3(np.asarray(decode_base64_to_image(image['image'])))
                else:
                    input_image = HWC3(image['image'])

                # Adding 'mask' check for API compatibility
                if 'mask' in image and not ((image['mask'][:, :, 0]==0).all() or (image['mask'][:, :, 0]==255).all()):
                    print("using mask as input")
                    input_image = HWC3(image['mask'][:, :, 0])
                    invert_image = True
            else:
                # use img2img init_image as default
                input_image = getattr(p, "init_images", [None])[0] 
                if input_image is None:
                    raise ValueError('controlnet is enabled but no input image is given')
                input_image = HWC3(np.asarray(input_image))

            if issubclass(type(p), StableDiffusionProcessingImg2Img) and p.inpaint_full_res == True and p.image_mask is not None:
                input_image = Image.fromarray(input_image)
                mask = p.image_mask.convert('L')
                crop_region = masking.get_crop_region(np.array(mask), p.inpaint_full_res_padding)
                crop_region = masking.expand_crop_region(crop_region, p.width, p.height, mask.width, mask.height)

                # scale crop region to the size of our image
                x1, y1, x2, y2 = crop_region
                scale_x, scale_y = p.width / float(input_image.width), p.height / float(input_image.height)
                crop_region = int(x1 / scale_x), int(y1 / scale_y), int(x2 / scale_x), int(y2 / scale_y)

                input_image = input_image.crop(crop_region)
                input_image = images.resize_image(2, input_image, p.width, p.height)
                input_image = HWC3(np.asarray(input_image))

            if invert_image:
                detected_map = np.zeros_like(input_image, dtype=np.uint8)
                detected_map[np.min(input_image, axis=2) < 127] = 255
                input_image = detected_map

            print(f"Loading preprocessor: {unit.module}")
            preprocessor = self.preprocessor[unit.module]
            h, w, bsz = p.height, p.width, p.batch_size
            if unit.processor_res > 64:
                detected_map, is_image = preprocessor(input_image, res=unit.processor_res, thr_a=unit.threshold_a, thr_b=unit.threshold_b)
            else:
                detected_map, is_image = preprocessor(input_image)

            if unit.module == "none" and "style" in unit.model:
                detected_map_bytes = detected_map[:,:,0].tobytes()
                detected_map = np.ndarray((round(input_image.shape[0]/4),input_image.shape[1]),dtype="float32",buffer=detected_map_bytes)
                detected_map = torch.Tensor(detected_map).to(devices.get_device_for("controlnet"))
                is_image = False
                            
            if is_image:
                control, detected_map = self.detectmap_proc(detected_map, unit.module, unit.rgbbgr_mode, resize_mode, h, w)
                detected_maps.append((detected_map, unit.module))
            else:
                control = detected_map
                if unit.module == 'clip_vision':
                    fake_detected_map = np.ndarray((detected_map.shape[0]*4, detected_map.shape[1]),dtype="uint8",buffer=detected_map.numpy(force=True).tobytes())
                    detected_maps.append((fake_detected_map, unit.module))

            forward_param = ControlParams(
                control_model=model_net,
                hint_cond=control,
                guess_mode=unit.guess_mode,
                weight=unit.weight,
                guidance_stopped=False,
                start_guidance_percent=unit.guidance_start,
                stop_guidance_percent=unit.guidance_end,
                advanced_weighting=None,
                is_adapter=isinstance(model_net, PlugableAdapter),
                is_extra_cond=getattr(model_net, "target", "") == "scripts.adapter.StyleAdapter"
            )
            forward_params.append(forward_param)

            del model_net

        self.latest_network = UnetHook(lowvram=hook_lowvram)    
        self.latest_network.hook(unet)
        self.latest_network.notify(forward_params, p.sampler_name in ["DDIM", "PLMS", "UniPC"])
        self.detected_map = detected_maps

        if len(enabled_units) > 0 and shared.opts.data.get("control_net_skip_img2img_processing") and hasattr(p, "init_images"):
            swap_img2img_pipeline(p)

    def postprocess(self, p, processed, *args):
        if shared.opts.data.get("control_net_detectmap_autosaving", False) and self.latest_network is not None:
            for detect_map, module in self.detected_map:
                detectmap_dir = os.path.join(shared.opts.data.get("control_net_detectedmap_dir", False), module)
                if not os.path.isabs(detectmap_dir):
                    detectmap_dir = os.path.join(p.outpath_samples, detectmap_dir)
                if module != "none":
                    os.makedirs(detectmap_dir, exist_ok=True)
                    img = Image.fromarray(detect_map)
                    save_image(img, detectmap_dir, module)

        is_img2img = img2img_tab_tracker.submit_button == 'img2img_generate'
        is_img2img_batch_tab = self.is_ui(args) and is_img2img and img2img_tab_tracker.submit_img2img_tab == 'img2img_batch_tab'
        if self.latest_network is None or is_img2img_batch_tab:
            return

        no_detectmap_opt = shared.opts.data.get("control_net_no_detectmap", False)
        if not no_detectmap_opt and hasattr(self, "detected_map") and self.detected_map is not None:
            for detect_map, module in self.detected_map:
                if detect_map is None:
                    continue
                if module in ["canny", "mlsd", "scribble", "fake_scribble", "pidinet", "binary"]:
                    detect_map = 255-detect_map
                processed.images.extend([Image.fromarray(detect_map)])

        self.input_image = None
        self.latest_network.restore(p.sd_model.model.diffusion_model)
        self.latest_network = None

        gc.collect()
        devices.torch_gc()

def update_script_args(p, value, arg_idx):
    for s in scripts.scripts_txt2img.alwayson_scripts:
        if isinstance(s, Script):
            args = list(p.script_args)
            # print(f"Changed arg {arg_idx} from {args[s.args_from + arg_idx - 1]} to {value}")
            args[s.args_from + arg_idx] = value
            p.script_args = tuple(args)
            break
        

def on_ui_settings():
    section = ('control_net', "ControlNet")
    shared.opts.add_option("control_net_model_config", shared.OptionInfo(
        global_state.default_conf, "Config file for Control Net models", section=section))
    shared.opts.add_option("control_net_model_adapter_config", shared.OptionInfo(
        global_state.default_conf_adapter, "Config file for Adapter models", section=section))
    shared.opts.add_option("control_net_detectedmap_dir", shared.OptionInfo(
        global_state.default_detectedmap_dir, "Directory for detected maps auto saving", section=section))
    shared.opts.add_option("control_net_models_path", shared.OptionInfo(
        "", "Extra path to scan for ControlNet models (e.g. training output directory)", section=section))
    shared.opts.add_option("control_net_max_models_num", shared.OptionInfo(
        1, "Multi ControlNet: Max models amount (requires restart)", gr.Slider, {"minimum": 1, "maximum": 10, "step": 1}, section=section))
    shared.opts.add_option("control_net_model_cache_size", shared.OptionInfo(
        1, "Model cache size (requires restart)", gr.Slider, {"minimum": 1, "maximum": 5, "step": 1}, section=section))
    shared.opts.add_option("control_net_control_transfer", shared.OptionInfo(
        False, "Apply transfer control when loading models", gr.Checkbox, {"interactive": True}, section=section))
    shared.opts.add_option("control_net_no_detectmap", shared.OptionInfo(
        False, "Do not append detectmap to output", gr.Checkbox, {"interactive": True}, section=section))
    shared.opts.add_option("control_net_detectmap_autosaving", shared.OptionInfo(
        False, "Allow detectmap auto saving", gr.Checkbox, {"interactive": True}, section=section))
    shared.opts.add_option("control_net_only_midctrl_hires", shared.OptionInfo(
        True, "Use mid-control on highres pass (second pass)", gr.Checkbox, {"interactive": True}, section=section))
    shared.opts.add_option("control_net_allow_script_control", shared.OptionInfo(
        False, "Allow other script to control this extension", gr.Checkbox, {"interactive": True}, section=section))
    shared.opts.add_option("control_net_skip_img2img_processing", shared.OptionInfo(
        False, "Skip img2img processing when using img2img initial image", gr.Checkbox, {"interactive": True}, section=section))
    shared.opts.add_option("control_net_monocular_depth_optim", shared.OptionInfo(
        False, "Enable optimized monocular depth estimation", gr.Checkbox, {"interactive": True}, section=section))
    shared.opts.add_option("control_net_only_mid_control", shared.OptionInfo(
        False, "Only use mid-control when inference", gr.Checkbox, {"interactive": True}, section=section))
    shared.opts.add_option("control_net_cfg_based_guidance", shared.OptionInfo(
        False, "Enable CFG-Based guidance", gr.Checkbox, {"interactive": True}, section=section))
    shared.opts.add_option("control_net_sync_field_args", shared.OptionInfo(
        False, "Passing ControlNet parameters with \"Send to img2img\"", gr.Checkbox, {"interactive": True}, section=section))
    # shared.opts.add_option("control_net_advanced_weighting", shared.OptionInfo(
    #     False, "Enable advanced weight tuning", gr.Checkbox, {"interactive": False}, section=section))
    
    
class Img2ImgTabTracker:
    def __init__(self):
        self.img2img_tabs = set()
        self.active_img2img_tab = 'img2img_img2img_tab'
        self.submit_img2img_tab = None
        self.submit_button = None

    def save_submit_img2img_tab(self, button_elem_id):
        self.submit_img2img_tab = self.active_img2img_tab
        self.submit_button = button_elem_id

    def set_active_img2img_tab(self, tab_elem_id):
        self.active_img2img_tab = tab_elem_id

    def on_after_component_callback(self, component, **_kwargs):
        if type(component) is gr.State:
            return

        if type(component) is gr.Button and component.elem_id in ('img2img_generate', 'txt2img_generate'):
            component.click(fn=self.save_submit_img2img_tab, inputs=gr.State(component.elem_id), outputs=[])
            return

        tab = getattr(component, 'parent', None)
        is_tab = type(tab) is gr.Tab and getattr(tab, 'elem_id', None) is not None
        is_img2img_tab = is_tab and getattr(tab, 'parent', None) is not None and getattr(tab.parent, 'elem_id', None) == 'mode_img2img'
        if is_img2img_tab and tab.elem_id not in self.img2img_tabs:
            tab.select(fn=self.set_active_img2img_tab, inputs=gr.State(tab.elem_id), outputs=[])
            self.img2img_tabs.add(tab.elem_id)
            return


img2img_tab_tracker = Img2ImgTabTracker()
script_callbacks.on_ui_settings(on_ui_settings)
script_callbacks.on_after_component(img2img_tab_tracker.on_after_component_callback)<|MERGE_RESOLUTION|>--- conflicted
+++ resolved
@@ -164,22 +164,16 @@
         ctrls = ()
         infotext_fields = []
         default_unit = self.get_default_ui_unit()
-<<<<<<< HEAD
         webcam_enabled = gr.State(False)
         webcam_mirrored = gr.State(False)
         input_tabs = gr.Tabs(elem_id="controlnet_image_tabs")
         with input_tabs:
             with gr.Tab("Input Image", id="tab_input"):
-                input_image = gr.Image(source='upload', mirror_webcam=False, type='numpy', tool='sketch')
+                input_image = gr.Image(source='upload', mirror_webcam=False, type='numpy', tool='sketch', elem_id=f'{elem_id_tabname}_{tabname}_input_image')
             with gr.Tab("Crop Image", id="tab_crop"):
                 cropped_image = gr.Image(label="Crop image", interactive=True, tool="select")
-            with gr.Tab("Annotator Result", id="tab_result"):
+            with gr.Tab("Annotator Result", id="tab_result", elem_id=f'{elem_id_tabname}_{tabname}_generated_image'):
                 generated_image = gr.Image(label="Annotator result", interactive=False).style(height=240)
-=======
-        with gr.Row():
-            input_image = gr.Image(source='upload', mirror_webcam=False, type='numpy', tool='sketch', elem_id=f'{elem_id_tabname}_{tabname}_input_image')
-            generated_image = gr.Image(label="Annotator result", visible=False, elem_id=f'{elem_id_tabname}_{tabname}_generated_image')
->>>>>>> 187ae880
 
         with gr.Row():
             gr.HTML(value='<p>Invert colors if your image has white background.<br >Change your brush width to make it thinner if you want to draw something.<br ></p>')
