--- conflicted
+++ resolved
@@ -61,7 +61,7 @@
 
 webcam_enabled = False
 webcam_mirrored = False
-<<<<<<< HEAD
+
 global_batch_input_dir = gr.Textbox(
     label='Controlnet input directory',
     placeholder='Leave empty to use input directory',
@@ -72,12 +72,10 @@
 img2img_batch_output_dir = None
 img2img_batch_output_dir_callbacks = []
 generate_buttons = {}
-=======
 
 txt2img_submit_button = None
 img2img_submit_button = None
 
->>>>>>> 1dc09b16
 
 class ToolButton(gr.Button, gr.components.FormComponent):
     """Small button with single emoji as text, fits inside gradio forms"""
@@ -228,18 +226,13 @@
         infotext_fields = []
         default_unit = self.get_default_ui_unit()
         with gr.Row():
-<<<<<<< HEAD
             with gr.Tabs():
                 with gr.Tab(label='Upload') as upload_tab:
-                    upload_image = gr.Image(source='upload', mirror_webcam=False, type='numpy', tool='sketch', elem_id=f'{elem_id_tabname}_{tabname}_input_image')
+                    input_image = gr.Image(source='upload', brush_radius=20, mirror_webcam=False, type='numpy', tool='sketch', elem_id=f'{elem_id_tabname}_{tabname}_input_image')
                     generated_image = gr.Image(label="Annotator result", visible=False, elem_id=f'{elem_id_tabname}_{tabname}_generated_image')
 
                 with gr.Tab(label='Batch') as batch_tab:
                     batch_image_dir = gr.Textbox(label='Input directory', placeholder='Leave empty to use img2img batch controlnet input directory', elem_id=f'{elem_id_tabname}_{tabname}_batch_image_dir')
-=======
-            input_image = gr.Image(source='upload', brush_radius=20, mirror_webcam=False, type='numpy', tool='sketch', elem_id=f'{elem_id_tabname}_{tabname}_input_image')
-            generated_image = gr.Image(label="Annotator result", visible=False, elem_id=f'{elem_id_tabname}_{tabname}_generated_image')
->>>>>>> 1dc09b16
 
         with gr.Row():
             gr.HTML(value='<p>Set the preprocessor to none If your image is lineart, scribble, or edge map.<br > Invert colors if your image has white background.</p>')
@@ -280,8 +273,8 @@
             webcam_mirrored = not webcam_mirrored
             return {"mirror_webcam": webcam_mirrored, "__type__": "update"}
             
-        webcam_enable.click(fn=webcam_toggle, inputs=None, outputs=upload_image)
-        webcam_mirror.click(fn=webcam_mirror_toggle, inputs=None, outputs=upload_image)
+        webcam_enable.click(fn=webcam_toggle, inputs=None, outputs=input_image)
+        webcam_mirror.click(fn=webcam_mirror_toggle, inputs=None, outputs=input_image)
 
         def refresh_all_models(*inputs):
             global_state.update_cn_models()
@@ -421,7 +414,7 @@
                     base64_str = str(encoded_string, "utf-8")
                     base64_str = "data:image/png;base64,"+ base64_str
                     inputs['image'] = base64_str
-                return upload_image.orgpreprocess(inputs)
+                return input_image.orgpreprocess(inputs)
             return None
 
         resize_mode = gr.Radio(choices=[e.value for e in external_code.ResizeMode], value=default_unit.resize_mode.value, label="Resize Mode")
@@ -435,7 +428,7 @@
                 canvas_swap_res.click(lambda w, h: (h, w), inputs=[canvas_width, canvas_height], outputs=[canvas_width, canvas_height])
                     
         create_button = gr.Button(value="Create blank canvas")
-        create_button.click(fn=create_canvas, inputs=[canvas_height, canvas_width], outputs=[upload_image])
+        create_button.click(fn=create_canvas, inputs=[canvas_height, canvas_width], outputs=[input_image])
         
         def run_annotator(image, module, pres, pthr_a, pthr_b):
             img = HWC3(image['image'])
@@ -462,72 +455,44 @@
             annotator_button = gr.Button(value="Preview annotator result")
             annotator_button_hide = gr.Button(value="Hide annotator result")
         
-        annotator_button.click(fn=run_annotator, inputs=[upload_image, module, processor_res, threshold_a, threshold_b], outputs=[generated_image])
+        annotator_button.click(fn=run_annotator, inputs=[input_image, module, processor_res, threshold_a, threshold_b], outputs=[generated_image])
         annotator_button_hide.click(fn=lambda: gr.update(visible=False), inputs=None, outputs=[generated_image])
 
         if is_img2img:
-            send_dimen_button.click(fn=send_dimensions, inputs=[upload_image], outputs=[self.img2img_w_slider, self.img2img_h_slider])
+            send_dimen_button.click(fn=send_dimensions, inputs=[input_image], outputs=[self.img2img_w_slider, self.img2img_h_slider])
         else:
-            send_dimen_button.click(fn=send_dimensions, inputs=[upload_image], outputs=[self.txt2img_w_slider, self.txt2img_h_slider])
+            send_dimen_button.click(fn=send_dimensions, inputs=[input_image], outputs=[self.txt2img_w_slider, self.txt2img_h_slider])
 
         input_mode = gr.State(batch_hijack.InputMode.SIMPLE)
-        input_image = gr.State()
         batch_image_dir_state = gr.State('')
         output_dir_state = gr.State('')
         unit_args = (input_mode, batch_image_dir_state, output_dir_state, loopback, enabled, module, model, weight, input_image, scribble_mode, resize_mode, rgbbgr_mode, lowvram, processor_res, threshold_a, threshold_b, guidance_start, guidance_end, guess_mode)
         self.register_modules(tabname, unit_args)
 
-        upload_image.orgpreprocess=upload_image.preprocess
-        upload_image.preprocess=svgPreprocess
-
-        # update unit when any of its properties changes
+        input_image.orgpreprocess=input_image.preprocess
+        input_image.preprocess=svgPreprocess
+
         unit = gr.State(default_unit)
-<<<<<<< HEAD
-        for comp in unit_args:
-            for events in (
-                ('edit', 'clear'),
-                ('click',),
-                ('change',),
-            ):
-                if not all(hasattr(comp, event) for event in events): continue
-                for event in events:
-                    getattr(comp, event)(fn=UiControlNetUnit, inputs=list(unit_args), outputs=unit)
-
-                break
 
         def index_of_init_parameter(parameter):
             parameters = inspect.getfullargspec(UiControlNetUnit.__init__)[0][1:] + inspect.getfullargspec(external_code.ControlNetUnit.__init__)[0][1:]
             index = parameters.index(parameter)
             return index
 
-        # keep upload_image in sync with input_image
-        upload_image_index = index_of_init_parameter('image')
-        components = list(unit_args)
-        components[upload_image_index] = upload_image
-        for event in 'edit', 'clear':
-            getattr(upload_image, event)(fn=lambda *args: (args[upload_image_index], UiControlNetUnit(*args)), inputs=components, outputs=[input_image, unit])
-
         # keep input_mode in sync
-        input_mode_index = index_of_init_parameter('input_mode')
-        components = list(unit_args)
         for input_tab in (
             (upload_tab, batch_hijack.InputMode.SIMPLE),
             (batch_tab, batch_hijack.InputMode.BATCH)
         ):
-            components[input_mode_index] = gr.State(input_tab[1])
-            input_tab[0].select(fn=lambda *args: (args[input_mode_index], UiControlNetUnit(*args)), inputs=components, outputs=[input_mode, unit])
-
-        batch_dir_index = index_of_init_parameter('batch_images')
-        def determine_batch_dir(batch_dir, fallback_dir, fallback_fallback_dir, *args):
-            args = list(args)
+            input_tab[0].select(fn=lambda a: a, inputs=[gr.State(input_tab[1])], outputs=[input_mode])
+
+        def determine_batch_dir(batch_dir, fallback_dir, fallback_fallback_dir):
             if batch_dir:
-                args[batch_dir_index] = batch_dir
+                return batch_dir
             elif fallback_dir:
-                args[batch_dir_index] = fallback_dir
+                return fallback_dir
             else:
-                args[batch_dir_index] = fallback_fallback_dir
-
-            return args[batch_dir_index], UiControlNetUnit(*args)
+                return fallback_fallback_dir
 
         # keep batch_dir in sync with global batch input textboxes
         global img2img_batch_input_dir, img2img_batch_input_dir_callbacks
@@ -538,8 +503,8 @@
                 if not hasattr(batch_dir_comp, 'change'): continue
                 batch_dir_comp.change(
                     fn=determine_batch_dir,
-                    inputs=batch_dirs + list(unit_args),
-                    outputs=[batch_image_dir_state, unit])
+                    inputs=batch_dirs,
+                    outputs=[batch_image_dir_state])
 
         if img2img_batch_input_dir is None:
             # we are too soon, subscribe later when available
@@ -550,17 +515,11 @@
         # keep output_dir in sync with global batch output textbox
         global img2img_batch_output_dir, img2img_batch_output_dir_callbacks
         def subscribe_for_output_dir():
-            output_dir_index = index_of_init_parameter('output_dir')
-            def update_output_dir(output_dir, *args):
-                args = list(args)
-                args[output_dir_index] = output_dir
-                return output_dir, UiControlNetUnit(*args)
-
             global img2img_batch_output_dir
             img2img_batch_output_dir.change(
-                fn=update_output_dir,
-                inputs=[img2img_batch_output_dir] + list(unit_args),
-                outputs=[output_dir_state, unit]
+                fn=lambda a: a,
+                inputs=[img2img_batch_output_dir],
+                outputs=[output_dir_state]
             )
 
         if img2img_batch_input_dir is None:
@@ -568,13 +527,11 @@
             img2img_batch_output_dir_callbacks.append(subscribe_for_output_dir)
         else:
             subscribe_for_output_dir()
-=======
 
         if is_img2img:
-            img2img_submit_button.click(fn=controlnet_unit_from_args, inputs=list(ctrls), outputs=unit, queue=False)
+            img2img_submit_button.click(fn=UiControlNetUnit, inputs=list(unit_args), outputs=unit, queue=False)
         else:
-            txt2img_submit_button.click(fn=controlnet_unit_from_args, inputs=list(ctrls), outputs=unit, queue=False)
->>>>>>> 1dc09b16
+            txt2img_submit_button.click(fn=UiControlNetUnit, inputs=list(unit_args), outputs=unit, queue=False)
 
         return unit
 
@@ -606,9 +563,9 @@
         return controls
 
     def register_modules(self, tabname, params):
-        enabled, module, model, weight = params[:4]
+        enabled, module, model, weight = params[4:8]
         guidance_start, guidance_end, guess_mode = params[-3:]
-        
+
         self.infotext_fields.extend([
             (enabled, f"{tabname} Enabled"),
             (module, f"{tabname} Preprocessor"),
@@ -1091,6 +1048,16 @@
 
 
 def on_after_component(component, **_kwargs):
+    global txt2img_submit_button
+    if getattr(component, 'elem_id', None) == 'txt2img_generate':
+        txt2img_submit_button = component
+        return
+
+    global img2img_submit_button
+    if getattr(component, 'elem_id', None) == 'img2img_generate':
+        img2img_submit_button = component
+        return
+
     global img2img_batch_input_dir
     if getattr(component, 'elem_id', None) == 'img2img_batch_input_dir':
         img2img_batch_input_dir = component
@@ -1110,24 +1077,6 @@
         return
 
 
-<<<<<<< HEAD
 batch_hijack.instance.do_hijack()
 script_callbacks.on_ui_settings(on_ui_settings)
-=======
-def on_after_component(component, **_kwargs):
-    global txt2img_submit_button
-    if getattr(component, 'elem_id', None) == 'txt2img_generate':
-        txt2img_submit_button = component
-        return
-
-    global img2img_submit_button
-    if getattr(component, 'elem_id', None) == 'img2img_generate':
-        img2img_submit_button = component
-        return
-
-
-img2img_tab_tracker = Img2ImgTabTracker()
-script_callbacks.on_ui_settings(on_ui_settings)
-script_callbacks.on_after_component(img2img_tab_tracker.on_after_component_callback)
->>>>>>> 1dc09b16
 script_callbacks.on_after_component(on_after_component)