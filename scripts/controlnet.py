import gc
import inspect
import os
from collections import OrderedDict
from copy import copy
from typing import Union, Dict, Optional, List
import importlib

import numpy
import torch

import modules.scripts as scripts
from modules import shared, devices, script_callbacks, processing, masking, images
import gradio as gr
import numpy as np

from einops import rearrange
<<<<<<< HEAD
from scripts import global_state, hook, external_code, xyz_grid_support, batch_hijack
=======
from scripts import global_state, hook, external_code, processor, controlnet_version
importlib.reload(processor)
>>>>>>> 1ce36722
importlib.reload(global_state)
importlib.reload(hook)
importlib.reload(external_code)
importlib.reload(xyz_grid_support)
importlib.reload(batch_hijack)
from scripts.cldm import PlugableControlModel
from scripts.processor import *
from scripts.adapter import PlugableAdapter
from scripts.utils import load_state_dict
from scripts.hook import ControlParams, UnetHook
from modules.processing import StableDiffusionProcessingImg2Img, StableDiffusionProcessingTxt2Img
from modules.images import save_image
from modules.ui_components import FormRow
import cv2
from pathlib import Path
from PIL import Image, ImageFilter, ImageOps
from scripts.lvminthin import lvmin_thin, nake_nms
from torchvision.transforms import Resize, InterpolationMode, CenterCrop, Compose

gradio_compat = True
try:
    from distutils.version import LooseVersion
    from importlib_metadata import version
    if LooseVersion(version("gradio")) < LooseVersion("3.10"):
        gradio_compat = False
except ImportError:
    pass

# svgsupports
svgsupport = False
try:
    import io
    import base64
    from svglib.svglib import svg2rlg
    from reportlab.graphics import renderPM
    svgsupport = True
except ImportError:
    pass

refresh_symbol = '\U0001f504'       # 🔄
switch_values_symbol = '\U000021C5' # ⇅
camera_symbol = '\U0001F4F7'        # 📷
reverse_symbol = '\U000021C4'       # ⇄
tossup_symbol = '\u2934'
trigger_symbol = '\U0001F4A5'  # 💥
open_symbol = '\U0001F4DD'  # 📝

webcam_enabled = False
webcam_mirrored = False

global_batch_input_dir = gr.Textbox(
    label='Controlnet input directory',
    placeholder='Leave empty to use input directory',
    **shared.hide_dirs,
    elem_id='controlnet_batch_input_dir')
img2img_batch_input_dir = None
img2img_batch_input_dir_callbacks = []
img2img_batch_output_dir = None
img2img_batch_output_dir_callbacks = []
generate_buttons = {}

txt2img_submit_button = None
img2img_submit_button = None


class ToolButton(gr.Button, gr.components.FormComponent):
    """Small button with single emoji as text, fits inside gradio forms"""

    def __init__(self, **kwargs):
        super().__init__(variant="tool", **kwargs)

    def get_block_name(self):
        return "button"


def find_closest_lora_model_name(search: str):
    if not search:
        return None
    if search in global_state.cn_models:
        return search
    search = search.lower()
    if search in global_state.cn_models_names:
        return global_state.cn_models_names.get(search)
    applicable = [name for name in global_state.cn_models_names.keys()
                  if search in name.lower()]
    if not applicable:
        return None
    applicable = sorted(applicable, key=lambda name: len(name))
    return global_state.cn_models_names[applicable[0]]


def swap_img2img_pipeline(p: processing.StableDiffusionProcessingImg2Img):
    p.__class__ = processing.StableDiffusionProcessingTxt2Img
    dummy = processing.StableDiffusionProcessingTxt2Img()
    for k,v in dummy.__dict__.items():
        if hasattr(p, k):
            continue
        setattr(p, k, v)


global_state.update_cn_models()


def image_dict_from_any(image) -> Optional[Dict[str, np.ndarray]]:
    if image is None:
        return None

    if isinstance(image, (tuple, list)):
        image = {'image': image[0], 'mask': image[1]}
    elif not isinstance(image, dict):
        image = {'image': image, 'mask': None}
    else:  # type(image) is dict
        # copy to enable modifying the dict and prevent response serialization error
        image = dict(image)

    if isinstance(image['image'], str):
        if os.path.exists(image['image']):
            image['image'] = numpy.array(Image.open(image['image'])).astype('uint8')
        else:
            image['image'] = external_code.to_base64_nparray(image['image'])

    if isinstance(image['mask'], str):
        if os.path.exists(image['mask']):
            image['mask'] = numpy.array(Image.open(image['mask'])).astype('uint8')
        else:
            image['mask'] = external_code.to_base64_nparray(image['mask'])
    elif image['mask'] is None:
        image['mask'] = np.zeros_like(image['image'], dtype=np.uint8)

    return image


class UiControlNetUnit(external_code.ControlNetUnit):
    def __init__(
        self,
        input_mode: batch_hijack.InputMode = batch_hijack.InputMode.SIMPLE,
        batch_images: Optional[Union[str, List[external_code.InputImage]]] = None,
        output_dir: str = '',
        loopback: bool = False,
        *args, **kwargs
    ):
        super().__init__(*args, **kwargs)
        self.is_ui = True
        self.input_mode = input_mode
        self.batch_images = batch_images
        self.output_dir = output_dir
        self.loopback = loopback


class Script(scripts.Script):
    model_cache = OrderedDict()

    def __init__(self) -> None:
        super().__init__()
        self.latest_network = None
        self.preprocessor = global_state.cn_preprocessor_modules
        self.unloadable = global_state.cn_preprocessor_unloadable
        self.input_image = None
        self.latest_model_hash = ""
        self.txt2img_w_slider = gr.Slider()
        self.txt2img_h_slider = gr.Slider()
        self.img2img_w_slider = gr.Slider()
        self.img2img_h_slider = gr.Slider()
        self.enabled_units = []
        self.detected_map = []
        batch_hijack.instance.process_batch_callbacks.append(self.batch_tab_process)
        batch_hijack.instance.process_batch_each_callbacks.append(self.batch_tab_process_each)
        batch_hijack.instance.postprocess_batch_each_callbacks.insert(0, self.batch_tab_postprocess_each)
        batch_hijack.instance.postprocess_batch_callbacks.insert(0, self.batch_tab_postprocess)

    def title(self):
        return "ControlNet"

    def show(self, is_img2img):
        # if is_img2img:
            # return False
        return scripts.AlwaysVisible

    def after_component(self, component, **kwargs):
        if component.elem_id == "txt2img_width":
            self.txt2img_w_slider = component
            return self.txt2img_w_slider
        if component.elem_id == "txt2img_height":
            self.txt2img_h_slider = component
            return self.txt2img_h_slider
        if component.elem_id == "img2img_width":
            self.img2img_w_slider = component
            return self.img2img_w_slider
        if component.elem_id == "img2img_height":
            self.img2img_h_slider = component
            return self.img2img_h_slider

    def get_module_basename(self, module):
        return global_state.reverse_preprocessor_aliases.get(module, module)

    def get_threshold_block(self, proc):
        pass

    def get_default_ui_unit(self, is_ui=True):
        cls = UiControlNetUnit if is_ui else external_code.ControlNetUnit
        return cls(
            enabled=False,
            module="none",
            model="None",
            guess_mode=False,
        )

    def uigroup(self, tabname, is_img2img, elem_id_tabname):
        infotext_fields = []
        default_unit = self.get_default_ui_unit()
<<<<<<< HEAD
        with gr.Row():
            with gr.Tabs():
                with gr.Tab(label='Upload') as upload_tab:
                    input_image = gr.Image(source='upload', brush_radius=20, mirror_webcam=False, type='numpy', tool='sketch', elem_id=f'{elem_id_tabname}_{tabname}_input_image')
                    generated_image = gr.Image(label="Annotator result", visible=False, elem_id=f'{elem_id_tabname}_{tabname}_generated_image')

                with gr.Tab(label='Batch') as batch_tab:
                    batch_image_dir = gr.Textbox(label='Input directory', placeholder='Leave empty to use img2img batch controlnet input directory', elem_id=f'{elem_id_tabname}_{tabname}_batch_image_dir')
=======
        with gr.Row(equal_height=True):
            input_image = gr.Image(source='upload', brush_radius=20, mirror_webcam=False, type='numpy', tool='sketch', elem_id=f'{elem_id_tabname}_{tabname}_input_image')
            # Gradio's magic number. Only 242 works.
            generated_image = gr.Image(label="Preprocessor Preview", visible=False, elem_id=f'{elem_id_tabname}_{tabname}_generated_image').style(height=242)

        with gr.Accordion(label='Open New Canvas', visible=False) as create_canvas:
            canvas_width = gr.Slider(label="New Canvas Width", minimum=256, maximum=1024, value=512, step=64)
            canvas_height = gr.Slider(label="New Canvas Height", minimum=256, maximum=1024, value=512, step=64)
            with gr.Row():
                canvas_create_button = gr.Button(value="Create New Canvas")
                canvas_cancel_button = gr.Button(value="Cancel")
>>>>>>> 1ce36722

        with gr.Row():
            gr.HTML(value='<p>Set the preprocessor to [invert] If your image has white background and black lines.</p>')
            open_new_canvas_button = ToolButton(value=open_symbol)
            webcam_enable = ToolButton(value=camera_symbol)
            webcam_mirror = ToolButton(value=reverse_symbol)
            send_dimen_button = ToolButton(value=tossup_symbol)

        open_new_canvas_button.click(lambda: gr.Accordion.update(visible=True), inputs=None, outputs=create_canvas)
        canvas_cancel_button.click(lambda: gr.Accordion.update(visible=False), inputs=None, outputs=create_canvas)

        with FormRow(elem_classes="checkboxes-row", variant="compact"):
            enabled = gr.Checkbox(label='Enable', value=default_unit.enabled)
            lowvram = gr.Checkbox(label='Low VRAM', value=default_unit.low_vram)
            guess_mode = gr.Checkbox(label='Guess Mode', value=default_unit.guess_mode)
<<<<<<< HEAD
            loopback = gr.Checkbox(label='Loopback', value=default_unit.loopback)
=======
            pixel_perfect = gr.Checkbox(label='Pixel Perfect', value=default_unit.pixel_perfect)
            preprocessor_preview = gr.Checkbox(label='Allow Preview', value=False)
>>>>>>> 1ce36722

        # infotext_fields.append((enabled, "ControlNet Enabled"))

        def send_dimensions(image):
            def closesteight(num):
                rem = num % 8
                if rem <= 4:
                    return round(num - rem)
                else:
                    return round(num + (8 - rem))
            if(image):
                interm = np.asarray(image.get('image'))
                return closesteight(interm.shape[1]), closesteight(interm.shape[0])
            else:
                return gr.Slider.update(), gr.Slider.update()

        def webcam_toggle():
            global webcam_enabled
            webcam_enabled = not webcam_enabled
            return {"value": None, "source": "webcam" if webcam_enabled else "upload", "__type__": "update"}

        def webcam_mirror_toggle():
            global webcam_mirrored
            webcam_mirrored = not webcam_mirrored
            return {"mirror_webcam": webcam_mirrored, "__type__": "update"}

        webcam_enable.click(fn=webcam_toggle, inputs=None, outputs=input_image)
        webcam_mirror.click(fn=webcam_mirror_toggle, inputs=None, outputs=input_image)

        def refresh_all_models(*inputs):
            global_state.update_cn_models()

            dd = inputs[0]
            selected = dd if dd in global_state.cn_models else "None"
            return gr.Dropdown.update(value=selected, choices=list(global_state.cn_models.keys()))

        with gr.Row():
            module = gr.Dropdown(global_state.ui_preprocessor_keys, label=f"Preprocessor", value=default_unit.module)
            trigger_preprocessor = ToolButton(value=trigger_symbol, visible=False)
            model = gr.Dropdown(list(global_state.cn_models.keys()), label=f"Model", value=default_unit.model)
            refresh_models = ToolButton(value=refresh_symbol)
            refresh_models.click(refresh_all_models, model, model)

<<<<<<< HEAD
                # model_dropdowns.append(model)
        def build_sliders(module):
=======
        with gr.Row():
            weight = gr.Slider(label=f"Control Weight", value=default_unit.weight, minimum=0.0, maximum=2.0, step=.05)
            guidance_start = gr.Slider(label="Starting Control Step", value=default_unit.guidance_start, minimum=0.0, maximum=1.0, interactive=True)
            guidance_end = gr.Slider(label="Ending Control Step", value=default_unit.guidance_end, minimum=0.0, maximum=1.0, interactive=True)
            ctrls += (module, model, weight,)

        def build_sliders(module, pp):
>>>>>>> 1ce36722
            module = self.get_module_basename(module)
            if module == "canny":
                return [
                    gr.update(label="Preprocessor resolution", value=512, minimum=64, maximum=2048, step=1, visible=not pp, interactive=not pp),
                    gr.update(label="Canny low threshold", minimum=1, maximum=255, value=100, step=1, visible=True, interactive=True),
                    gr.update(label="Canny high threshold", minimum=1, maximum=255, value=200, step=1, visible=True, interactive=True),
                    gr.update(visible=True)
                ]
            elif module == "mlsd": #Hough
                return [
                    gr.update(label="Preprocessor Resolution", minimum=64, maximum=2048, value=512, step=1, visible=not pp, interactive=not pp),
                    gr.update(label="Hough value threshold (MLSD)", minimum=0.01, maximum=2.0, value=0.1, step=0.01, visible=True, interactive=True),
                    gr.update(label="Hough distance threshold (MLSD)", minimum=0.01, maximum=20.0, value=0.1, step=0.01, visible=True, interactive=True),
                    gr.update(visible=True)
                ]
            elif module in ["hed", "scribble_hed", "hed_safe"]:
                return [
                    gr.update(label="Preprocessor Resolution", minimum=64, maximum=2048, value=512, step=1, visible=not pp, interactive=not pp),
                    gr.update(visible=False, interactive=False),
                    gr.update(visible=False, interactive=False),
                    gr.update(visible=True)
                ]
            elif module in ["openpose", "openpose_full", "segmentation"]:
                return [
                    gr.update(label="Preprocessor Resolution", minimum=64, maximum=2048, value=512, step=1, visible=not pp, interactive=not pp),
                    gr.update(visible=False, interactive=False),
                    gr.update(visible=False, interactive=False),
                    gr.update(visible=True)
                ]
            elif module == "depth":
                return [
                    gr.update(label="Preprocessor Resolution", minimum=64, maximum=2048, value=512, step=1, visible=not pp, interactive=not pp),
                    gr.update(visible=False, interactive=False),
                    gr.update(visible=False, interactive=False),
                    gr.update(visible=True)
                ]
            elif module in ["depth_leres", "depth_leres_boost"]:
                return [
                    gr.update(label="Preprocessor Resolution", minimum=64, maximum=2048, value=512, step=1, visible=not pp, interactive=not pp),
                    gr.update(label="Remove Near %", value=0, minimum=0, maximum=100, step=0.1, visible=True, interactive=True),
                    gr.update(label="Remove Background %", value=0, minimum=0, maximum=100, step=0.1, visible=True, interactive=True),
                    gr.update(visible=True)
                ]
            elif module == "normal_map":
                return [
                    gr.update(label="Preprocessor Resolution", minimum=64, maximum=2048, value=512, step=1, visible=not pp, interactive=not pp),
                    gr.update(label="Normal background threshold", minimum=0.0, maximum=1.0, value=0.4, step=0.01, visible=True, interactive=True),
                    gr.update(visible=False, interactive=False),
                    gr.update(visible=True)
                ]
            elif module == "threshold":
                return [
                    gr.update(label="Preprocessor resolution", value=512, minimum=64, maximum=2048, step=1, visible=not pp, interactive=not pp),
                    gr.update(label="Binarization Threshold", minimum=0, maximum=255, value=127, step=1, visible=True, interactive=True),
                    gr.update(visible=False, interactive=False),
                    gr.update(visible=True)
                ]
            elif module == "scribble_xdog":
                return [
                    gr.update(label="Preprocessor resolution", value=512, minimum=64, maximum=2048, step=1, visible=not pp, interactive=not pp),
                    gr.update(label="XDoG Threshold", minimum=1, maximum=64, value=32, step=1, visible=True, interactive=True),
                    gr.update(visible=False, interactive=False),
                    gr.update(visible=True)
                ]
            elif module == "tile_gaussian":
                return [
                    gr.update(label="Preprocessor resolution", value=512, minimum=64, maximum=2048, step=1, visible=not pp, interactive=not pp),
                    gr.update(label="Noise", value=16.0, minimum=0.1, maximum=48.0, step=0.01, visible=True, interactive=True),
                    gr.update(visible=False, interactive=False),
                    gr.update(visible=True)
                ]
            elif module == "color":
                return [
                    gr.update(label="Preprocessor Resolution", value=512, minimum=64, maximum=2048, step=8, visible=not pp, interactive=not pp),
                    gr.update(visible=False, interactive=False),
                    gr.update(visible=False, interactive=False),
                    gr.update(visible=True)
                ]
            elif module == "mediapipe_face":
                return [
                    gr.update(label="Preprocessor Resolution", value=512, minimum=64, maximum=2048, step=8, visible=not pp, interactive=not pp),
                    gr.update(label="Max Faces", value=1, minimum=1, maximum=10, step=1, visible=True, interactive=True),
                    gr.update(label="Min Face Confidence", value=0.5, minimum=0.01, maximum=1.0, step=0.01, visible=True, interactive=True),
                    gr.update(visible=True)
                ]
            elif module == "none" or "inpaint" in module:
                return [
                    gr.update(visible=False, interactive=False),
                    gr.update(visible=False, interactive=False),
                    gr.update(visible=False, interactive=False),
                    gr.update(visible=False)
                ]
            else:
                return [
                    gr.update(label="Preprocessor resolution", value=512, minimum=64, maximum=2048, step=1, visible=not pp, interactive=not pp),
                    gr.update(visible=False, interactive=False),
                    gr.update(visible=False, interactive=False),
                    gr.update(visible=True)
                ]

        # advanced options
        advanced = gr.Column(visible=False)
        with advanced:
            processor_res = gr.Slider(label="Preprocessor resolution", value=default_unit.processor_res, minimum=64, maximum=2048, visible=False, interactive=False)
            threshold_a = gr.Slider(label="Threshold A", value=default_unit.threshold_a, minimum=64, maximum=1024, visible=False, interactive=False)
            threshold_b = gr.Slider(label="Threshold B", value=default_unit.threshold_b, minimum=64, maximum=1024, visible=False, interactive=False)

        if gradio_compat:
            module.change(build_sliders, inputs=[module, pixel_perfect], outputs=[processor_res, threshold_a, threshold_b, advanced])
            pixel_perfect.change(build_sliders, inputs=[module, pixel_perfect], outputs=[processor_res, threshold_a, threshold_b, advanced])

        # infotext_fields.extend((module, model, weight))

        def svgPreprocess(inputs):
            if (inputs):
                if (inputs['image'].startswith("data:image/svg+xml;base64,") and svgsupport):
                    svg_data = base64.b64decode(inputs['image'].replace('data:image/svg+xml;base64,',''))
                    drawing = svg2rlg(io.BytesIO(svg_data))
                    png_data = renderPM.drawToString(drawing, fmt='PNG')
                    encoded_string = base64.b64encode(png_data)
                    base64_str = str(encoded_string, "utf-8")
                    base64_str = "data:image/png;base64,"+ base64_str
                    inputs['image'] = base64_str
                return input_image.orgpreprocess(inputs)
            return None


        def run_annotator(image, module, pres, pthr_a, pthr_b):
            if image is None:
                return gr.update(value=None, visible=True)

            img = HWC3(image['image'])
            if not ((image['mask'][:, :, 0] == 0).all() or (image['mask'][:, :, 0] == 255).all()):
                img = HWC3(image['mask'][:, :, 0])

            if 'inpaint' in module:
                color = HWC3(image['image'])
                alpha = image['mask'][:, :, 0:1]
                img = np.concatenate([color, alpha], axis=2)

            module = self.get_module_basename(module)
            preprocessor = self.preprocessor[module]

            if pres > 64:
                result, is_image = preprocessor(img, res=pres, thr_a=pthr_a, thr_b=pthr_b)
            else:
                result, is_image = preprocessor(img)

            if is_image:
                if result.ndim == 3 and result.shape[2] == 4:
                    inpaint_mask = result[:, :, 3]
                    result = result[:, :, 0:3]
                    result[inpaint_mask > 127] = 0
                return gr.update(value=result, visible=True, interactive=False)

            return gr.update(value=None, visible=True)

        def shift_preview(is_on):
            if is_on:
                return gr.update(visible=True), gr.update(value=None, visible=True)
            else:
                return gr.update(visible=False), gr.update(visible=False)

        preprocessor_preview.change(fn=shift_preview, inputs=[preprocessor_preview], outputs=[trigger_preprocessor, generated_image])
        trigger_preprocessor.click(fn=run_annotator, inputs=[input_image, module, processor_res, threshold_a, threshold_b], outputs=[generated_image])

        if is_img2img:
            send_dimen_button.click(fn=send_dimensions, inputs=[input_image], outputs=[self.img2img_w_slider, self.img2img_h_slider])
        else:
            send_dimen_button.click(fn=send_dimensions, inputs=[input_image], outputs=[self.txt2img_w_slider, self.txt2img_h_slider])

<<<<<<< HEAD
        input_mode = gr.State(batch_hijack.InputMode.SIMPLE)
        batch_image_dir_state = gr.State('')
        output_dir_state = gr.State('')
        unit_args = (input_mode, batch_image_dir_state, output_dir_state, loopback, enabled, module, model, weight, input_image, scribble_mode, resize_mode, rgbbgr_mode, lowvram, processor_res, threshold_a, threshold_b, guidance_start, guidance_end, guess_mode)
        self.register_modules(tabname, unit_args)
=======
        resize_mode = gr.Radio(choices=[e.value for e in external_code.ResizeMode], value=default_unit.resize_mode.value, label="Resize Mode")

        def fn_canvas(h, w):
            return np.zeros(shape=(h, w, 3), dtype=np.uint8) + 255, gr.Accordion.update(visible=False)

        canvas_create_button.click(fn=fn_canvas, inputs=[canvas_height, canvas_width], outputs=[input_image, create_canvas])

        ctrls += (input_image, resize_mode)
        ctrls += (lowvram,)
        ctrls += (processor_res, threshold_a, threshold_b, guidance_start, guidance_end, guess_mode, pixel_perfect)
        self.register_modules(tabname, ctrls)
>>>>>>> 1ce36722

        input_image.orgpreprocess=input_image.preprocess
        input_image.preprocess=svgPreprocess

        unit = gr.State(default_unit)
        for comp in ctrls:
            event_subscribers = []
            if hasattr(comp, 'edit'):
                event_subscribers.append(comp.edit)
            elif hasattr(comp, 'click'):
                event_subscribers.append(comp.click)
            else:
                event_subscribers.append(comp.change)

            if hasattr(comp, 'clear'):
                event_subscribers.append(comp.clear)

            for event_subscriber in event_subscribers:
                event_subscriber(fn=controlnet_unit_from_args, inputs=list(ctrls), outputs=unit)

        # keep input_mode in sync
        for input_tab in (
            (upload_tab, batch_hijack.InputMode.SIMPLE),
            (batch_tab, batch_hijack.InputMode.BATCH)
        ):
            input_tab[0].select(fn=lambda a: a, inputs=[gr.State(input_tab[1])], outputs=[input_mode])

        def determine_batch_dir(batch_dir, fallback_dir, fallback_fallback_dir):
            if batch_dir:
                return batch_dir
            elif fallback_dir:
                return fallback_dir
            else:
                return fallback_fallback_dir

        # keep batch_dir in sync with global batch input textboxes
        global img2img_batch_input_dir, img2img_batch_input_dir_callbacks
        def subscribe_for_batch_dir():
            global global_batch_input_dir, img2img_batch_input_dir
            batch_dirs = [batch_image_dir, global_batch_input_dir, img2img_batch_input_dir]
            for batch_dir_comp in batch_dirs:
                if not hasattr(batch_dir_comp, 'change'): continue
                batch_dir_comp.blur(
                    fn=determine_batch_dir,
                    inputs=batch_dirs,
                    outputs=[batch_image_dir_state],
                    queue=False,
                )

        if img2img_batch_input_dir is None:
            # we are too soon, subscribe later when available
            img2img_batch_input_dir_callbacks.append(subscribe_for_batch_dir)
        else:
            subscribe_for_batch_dir()

        # keep output_dir in sync with global batch output textbox
        global img2img_batch_output_dir, img2img_batch_output_dir_callbacks
        def subscribe_for_output_dir():
            global img2img_batch_output_dir
            img2img_batch_output_dir.blur(
                fn=lambda a: a,
                inputs=[img2img_batch_output_dir],
                outputs=[output_dir_state],
                queue=False,
            )

        if img2img_batch_input_dir is None:
            # we are too soon, subscribe later when available
            img2img_batch_output_dir_callbacks.append(subscribe_for_output_dir)
        else:
            subscribe_for_output_dir()

        if is_img2img:
            img2img_submit_button.click(fn=UiControlNetUnit, inputs=list(unit_args), outputs=unit, queue=False)
        else:
            txt2img_submit_button.click(fn=UiControlNetUnit, inputs=list(unit_args), outputs=unit, queue=False)

        return unit

    def ui(self, is_img2img):
        """this function should create gradio UI elements. See https://gradio.app/docs/#components
        The return value should be an array of all components that are used in processing.
        Values of those returned components will be passed to run() and process() functions.
        """
        self.infotext_fields = []
        self.paste_field_names = []
        controls = ()
        max_models = shared.opts.data.get("control_net_max_models_num", 1)
        elem_id_tabname = ("img2img" if is_img2img else "txt2img") + "_controlnet"
        with gr.Group(elem_id=elem_id_tabname):
            with gr.Accordion(f"ControlNet {controlnet_version.version_flag}", open = False, elem_id="controlnet"):
                if max_models > 1:
                    with gr.Tabs(elem_id=f"{elem_id_tabname}_tabs"):
                        for i in range(max_models):
                            with gr.Tab(f"Unit {i}"):
                                controls += (self.uigroup(f"ControlNet-{i}", is_img2img, elem_id_tabname),)
                else:
                    with gr.Column():
                        controls += (self.uigroup(f"ControlNet", is_img2img, elem_id_tabname),)

        if shared.opts.data.get("control_net_sync_field_args", False):
            for _, field_name in self.infotext_fields:
                self.paste_field_names.append(field_name)

        return controls

    def register_modules(self, tabname, params):
<<<<<<< HEAD
        enabled, module, model, weight = params[4:8]
        guidance_start, guidance_end, guess_mode = params[-3:]
=======
        enabled, module, model, weight = params[:4]
        guidance_start, guidance_end, guess_mode, pixel_perfect = params[-4:]
>>>>>>> 1ce36722

        self.infotext_fields.extend([
            (enabled, f"{tabname} Enabled"),
            (module, f"{tabname} Preprocessor"),
            (model, f"{tabname} Model"),
            (weight, f"{tabname} Weight"),
            (guidance_start, f"{tabname} Guidance Start"),
            (guidance_end, f"{tabname} Guidance End"),
        ])

    def clear_control_model_cache(self):
        Script.model_cache.clear()
        gc.collect()
        devices.torch_gc()

    def load_control_model(self, p, unet, model, lowvram):
        if model in Script.model_cache:
            print(f"Loading model from cache: {model}")
            return Script.model_cache[model]

        # Remove model from cache to clear space before building another model
        if len(Script.model_cache) > 0 and len(Script.model_cache) >= shared.opts.data.get("control_net_model_cache_size", 2):
            Script.model_cache.popitem(last=False)
            gc.collect()
            devices.torch_gc()

        model_net = self.build_control_model(p, unet, model, lowvram)

        if shared.opts.data.get("control_net_model_cache_size", 2) > 0:
            Script.model_cache[model] = model_net

        return model_net

    def build_control_model(self, p, unet, model, lowvram):
        model_path = global_state.cn_models.get(model, None)
        if model_path is None:
            model = find_closest_lora_model_name(model)
            model_path = global_state.cn_models.get(model, None)

        if model_path is None:
            raise RuntimeError(f"model not found: {model}")

        # trim '"' at start/end
        if model_path.startswith("\"") and model_path.endswith("\""):
            model_path = model_path[1:-1]

        if not os.path.exists(model_path):
            raise ValueError(f"file not found: {model_path}")

        print(f"Loading model: {model}")
        state_dict = load_state_dict(model_path)
        network_module = PlugableControlModel
        network_config = shared.opts.data.get("control_net_model_config", global_state.default_conf)
        if not os.path.isabs(network_config):
            network_config = os.path.join(global_state.script_dir, network_config)

        if any([k.startswith("body.") or k == 'style_embedding' for k, v in state_dict.items()]):
            # adapter model
            network_module = PlugableAdapter
            network_config = shared.opts.data.get("control_net_model_adapter_config", global_state.default_conf_adapter)
            if not os.path.isabs(network_config):
                network_config = os.path.join(global_state.script_dir, network_config)

        model_path = os.path.abspath(model_path)
        model_stem = Path(model_path).stem
        model_dir_name = os.path.dirname(model_path)

        possible_config_filenames = [
            os.path.join(model_dir_name, model_stem + ".yaml"),
            os.path.join(global_state.script_dir, 'models', model_stem + ".yaml"),
            os.path.join(model_dir_name, model_stem.replace('_fp16', '') + ".yaml"),
            os.path.join(global_state.script_dir, 'models', model_stem.replace('_fp16', '') + ".yaml"),
            os.path.join(model_dir_name, model_stem.replace('_diff', '') + ".yaml"),
            os.path.join(global_state.script_dir, 'models', model_stem.replace('_diff', '') + ".yaml"),
            os.path.join(model_dir_name, model_stem.replace('-fp16', '') + ".yaml"),
            os.path.join(global_state.script_dir, 'models', model_stem.replace('-fp16', '') + ".yaml"),
            os.path.join(model_dir_name, model_stem.replace('-diff', '') + ".yaml"),
            os.path.join(global_state.script_dir, 'models', model_stem.replace('-diff', '') + ".yaml")
        ]

        override_config = possible_config_filenames[0]

        for possible_config_filename in possible_config_filenames:
            if os.path.exists(possible_config_filename):
                override_config = possible_config_filename
                break

        if 'v11' in model_stem.lower() or 'shuffle' in model_stem.lower():
            assert os.path.exists(override_config), f'Error: The model config {override_config} is missing. ControlNet 1.1 must have configs.'

        if os.path.exists(override_config):
            network_config = override_config

        print(f"Loading config: {network_config}")
        network = network_module(
            state_dict=state_dict,
            config_path=network_config,
            lowvram=lowvram,
            base_model=unet,
        )
        network.to(p.sd_model.device, dtype=p.sd_model.dtype)
        print(f"ControlNet model {model} loaded.")
        return network

    @staticmethod
    def get_remote_call(p, attribute, default=None, idx=0, strict=False, force=False):
        if not force and not shared.opts.data.get("control_net_allow_script_control", False):
            return default

        def get_element(obj, strict=False):
            if not isinstance(obj, list):
                return obj if not strict or idx == 0 else None
            elif idx < len(obj):
                return obj[idx]
            else:
                return None

        attribute_value = get_element(getattr(p, attribute, None), strict)
        default_value = get_element(default)
        return attribute_value if attribute_value is not None else default_value

    def parse_remote_call(self, p, unit: external_code.ControlNetUnit, idx):
        selector = self.get_remote_call

        unit.enabled = selector(p, "control_net_enabled", unit.enabled, idx, strict=True)
        unit.module = selector(p, "control_net_module", unit.module, idx)
        unit.model = selector(p, "control_net_model", unit.model, idx)
        unit.weight = selector(p, "control_net_weight", unit.weight, idx)
        unit.image = selector(p, "control_net_image", unit.image, idx)
        unit.resize_mode = selector(p, "control_net_resize_mode", unit.resize_mode, idx)
        unit.low_vram = selector(p, "control_net_lowvram", unit.low_vram, idx)
        unit.processor_res = selector(p, "control_net_pres", unit.processor_res, idx)
        unit.threshold_a = selector(p, "control_net_pthr_a", unit.threshold_a, idx)
        unit.threshold_b = selector(p, "control_net_pthr_b", unit.threshold_b, idx)
        unit.guidance_start = selector(p, "control_net_guidance_start", unit.guidance_start, idx)
        unit.guidance_end = selector(p, "control_net_guidance_end", unit.guidance_end, idx)
        unit.guidance_end = selector(p, "control_net_guidance_strength", unit.guidance_end, idx)
        unit.guess_mode = selector(p, "control_net_guess_mode", unit.guess_mode, idx)
        unit.pixel_perfect = selector(p, "control_net_pixel_perfect", unit.pixel_perfect, idx)

        return unit

    def detectmap_proc(self, detected_map, module, resize_mode, h, w):

        if 'inpaint' in module:
            detected_map = detected_map.astype(np.float32)
        else:
            detected_map = HWC3(detected_map)

        def safe_numpy(x):
            # A very safe method to make sure that Apple/Mac works
            y = x

            # below is very boring but do not change these. If you change these Apple or Mac may fail.
            y = y.copy()
            y = np.ascontiguousarray(y)
            y = y.copy()
            return y

        def get_pytorch_control(x):
            # A very safe method to make sure that Apple/Mac works
            y = x

            # below is very boring but do not change these. If you change these Apple or Mac may fail.
            y = torch.from_numpy(y)
            y = y.float() / 255.0
            y = rearrange(y, 'h w c -> c h w')
            y = y.clone()
            y = y.to(devices.get_device_for("controlnet"))
            y = y.clone()
            return y

        def high_quality_resize(x, size):
            # Written by lvmin
            # Super high-quality control map up-scaling, considering binary, seg, and one-pixel edges

            inpaint_mask = None
            if x.ndim == 3 and x.shape[2] == 4:
                inpaint_mask = x[:, :, 3]
                x = x[:, :, 0:3]

            new_size_is_smaller = (size[0] * size[1]) < (x.shape[0] * x.shape[1])
            new_size_is_bigger = (size[0] * size[1]) > (x.shape[0] * x.shape[1])
            unique_color_count = np.unique(x.reshape(-1, x.shape[2]), axis=0).shape[0]
            is_one_pixel_edge = False
            is_binary = False
            if unique_color_count == 2:
                is_binary = np.min(x) < 16 and np.max(x) > 240
                if is_binary:
                    xc = x
                    xc = cv2.erode(xc, np.ones(shape=(3, 3), dtype=np.uint8), iterations=1)
                    xc = cv2.dilate(xc, np.ones(shape=(3, 3), dtype=np.uint8), iterations=1)
                    one_pixel_edge_count = np.where(xc < x)[0].shape[0]
                    all_edge_count = np.where(x > 127)[0].shape[0]
                    is_one_pixel_edge = one_pixel_edge_count * 2 > all_edge_count

            if 2 < unique_color_count < 200:
                interpolation = cv2.INTER_NEAREST
            elif new_size_is_smaller:
                interpolation = cv2.INTER_AREA
            else:
                interpolation = cv2.INTER_CUBIC  # Must be CUBIC because we now use nms. NEVER CHANGE THIS

            y = cv2.resize(x, size, interpolation=interpolation)
            if inpaint_mask is not None:
                inpaint_mask = cv2.resize(inpaint_mask, size, interpolation=interpolation)

            if is_binary:
                y = np.mean(y.astype(np.float32), axis=2).clip(0, 255).astype(np.uint8)
                if is_one_pixel_edge:
                    y = nake_nms(y)
                    _, y = cv2.threshold(y, 0, 255, cv2.THRESH_BINARY + cv2.THRESH_OTSU)
                    y = lvmin_thin(y, prunings=new_size_is_bigger)
                else:
                    _, y = cv2.threshold(y, 0, 255, cv2.THRESH_BINARY + cv2.THRESH_OTSU)
                y = np.stack([y] * 3, axis=2)

            if inpaint_mask is not None:
                y[inpaint_mask > 127] = - 255

            return y

        if resize_mode == external_code.ResizeMode.RESIZE:
            detected_map = high_quality_resize(detected_map, (w, h))
            detected_map = safe_numpy(detected_map)
            return get_pytorch_control(detected_map), detected_map

        old_h, old_w, _ = detected_map.shape
        old_w = float(old_w)
        old_h = float(old_h)
        k0 = float(h) / old_h
        k1 = float(w) / old_w

        safeint = lambda x: int(np.round(x))

        if resize_mode == external_code.ResizeMode.OUTER_FIT:
            k = min(k0, k1)
            borders = np.concatenate([detected_map[0, :, 0:3], detected_map[-1, :, 0:3], detected_map[:, 0, 0:3], detected_map[:, -1, 0:3]], axis=0)
            high_quality_border_color = np.median(borders, axis=0).astype(detected_map.dtype)
            high_quality_background = np.tile(high_quality_border_color[None, None], [h, w, 1])
            detected_map = high_quality_resize(detected_map, (safeint(old_w * k), safeint(old_h * k)))
            new_h, new_w, _ = detected_map.shape
            pad_h = max(0, (h - new_h) // 2)
            pad_w = max(0, (w - new_w) // 2)
            high_quality_background[pad_h:pad_h + new_h, pad_w:pad_w + new_w] = detected_map
            detected_map = high_quality_background
            detected_map = safe_numpy(detected_map)
            return get_pytorch_control(detected_map), detected_map
        else:
            k = max(k0, k1)
            detected_map = high_quality_resize(detected_map, (safeint(old_w * k), safeint(old_h * k)))
            new_h, new_w, _ = detected_map.shape
            pad_h = max(0, (new_h - h) // 2)
            pad_w = max(0, (new_w - w) // 2)
            detected_map = detected_map[pad_h:pad_h+h, pad_w:pad_w+w]
            detected_map = safe_numpy(detected_map)
            return get_pytorch_control(detected_map), detected_map

    def is_ui(self, args):
        return args and all(isinstance(arg, UiControlNetUnit) for arg in args)

    def get_enabled_units(self, p):
        units = external_code.get_all_units_in_processing(p)
        enabled_units = []

        if len(units) == 0:
            # fill a null group
            remote_unit = self.parse_remote_call(p, self.get_default_ui_unit(), 0)
            if remote_unit.enabled:
                units.append(remote_unit)

        for idx, unit in enumerate(units):
            unit = self.parse_remote_call(p, unit, idx)
            if not unit.enabled:
                continue

            enabled_units.append(copy(unit))
            if len(units) != 1:
                prefix = f"ControlNet-{idx}"
            else:
                prefix = "ControlNet"

            p.extra_generation_params.update({
                f"{prefix} Enabled": True,
                f"{prefix} Module": unit.module,
                f"{prefix} Model": unit.model,
                f"{prefix} Weight": unit.weight,
                f"{prefix} Guidance Start": unit.guidance_start,
                f"{prefix} Guidance End": unit.guidance_end,
            })

        return enabled_units

    def process(self, p, *args):
        """
        This function is called before processing begins for AlwaysVisible scripts.
        You can modify the processing object (p) here, inject hooks, etc.
        args contains all values returned by components from ui()
        """
        unet = p.sd_model.model.diffusion_model
        if self.latest_network is not None:
            # always restore (~0.05s)
            self.latest_network.restore(unet)

        if not batch_hijack.instance.is_batch:
            self.enabled_units = self.get_enabled_units(p)

        if len(self.enabled_units) == 0:
           self.latest_network = None
           return

        detected_maps = []
        forward_params = []
        hook_lowvram = False

        # cache stuff
        if self.latest_model_hash != p.sd_model.sd_model_hash:
            self.clear_control_model_cache()

        # unload unused preproc
        module_list = [unit.module for unit in self.enabled_units]
        for key in self.unloadable:
            if key not in module_list:
                self.unloadable.get(key, lambda:None)()

        self.latest_model_hash = p.sd_model.sd_model_hash
        for idx, unit in enumerate(self.enabled_units):
            unit.module = self.get_module_basename(unit.module)
            p_input_image = self.get_remote_call(p, "control_net_input_image", None, idx)
            image = image_dict_from_any(unit.image)
            if image is not None:
                while len(image['mask'].shape) < 3:
                    image['mask'] = image['mask'][..., np.newaxis]

            resize_mode = external_code.resize_mode_from_value(unit.resize_mode)

            if unit.low_vram:
                hook_lowvram = True

            model_net = self.load_control_model(p, unet, unit.model, unit.low_vram)
            model_net.reset()

            if batch_hijack.instance.is_batch and getattr(p, "image_control", None) is not None:
                input_image = HWC3(np.asarray(p.image_control))
            elif p_input_image is not None:
                if isinstance(p_input_image, dict) and "mask" in p_input_image and "image" in p_input_image:
                    color = HWC3(np.asarray(p_input_image['image']))
                    alpha = np.asarray(p_input_image['mask'])[..., None]
                    input_image = np.concatenate([color, alpha], axis=2)
                else:
                    input_image = HWC3(np.asarray(p_input_image))
            elif image is not None:
                # Need to check the image for API compatibility
                if isinstance(image['image'], str):
                    from modules.api.api import decode_base64_to_image
                    input_image = HWC3(np.asarray(decode_base64_to_image(image['image'])))
                else:
                    input_image = HWC3(image['image'])

                have_mask = 'mask' in image and not ((image['mask'][:, :, 0] == 0).all() or (image['mask'][:, :, 0] == 255).all())

                if 'inpaint' in unit.module:
                    print("using inpaint as input")
                    color = HWC3(image['image'])
                    if have_mask:
                        alpha = image['mask'][:, :, 0:1]
                    else:
                        alpha = np.zeros_like(color)[:, :, 0:1]
                    input_image = np.concatenate([color, alpha], axis=2)
                else:
                    if have_mask:
                        print("using mask as input")
                        input_image = HWC3(image['mask'][:, :, 0])
                        unit.module = 'none'  # Always use black bg and white line
            else:
                # use img2img init_image as default
                input_image = getattr(p, "init_images", [None])[0]
                if input_image is None:
                    raise ValueError('controlnet is enabled but no input image is given')
                input_image = HWC3(np.asarray(input_image))
                a1111_i2i_resize_mode = getattr(p, "resize_mode", None)
                if a1111_i2i_resize_mode is not None:
                    if a1111_i2i_resize_mode == 0:
                        resize_mode = external_code.ResizeMode.RESIZE
                    elif a1111_i2i_resize_mode == 1:
                        resize_mode = external_code.ResizeMode.INNER_FIT
                    elif a1111_i2i_resize_mode == 2:
                        resize_mode = external_code.ResizeMode.OUTER_FIT

            has_mask = False
            if input_image.ndim == 3:
                if input_image.shape[2] == 4:
                    if np.max(input_image[:, :, 3]) > 127:
                        has_mask = True

            a1111_mask = getattr(p, "image_mask", None)
            if 'inpaint' in unit.module and not has_mask and a1111_mask is not None:
                a1111_mask = a1111_mask.convert('L')
                if getattr(p, "inpainting_mask_invert", False):
                    a1111_mask = ImageOps.invert(a1111_mask)
                if getattr(p, "mask_blur", 0) > 0:
                    a1111_mask = a1111_mask.filter(ImageFilter.GaussianBlur(p.mask_blur))
                a1111_mask = np.asarray(a1111_mask)
                if a1111_mask.ndim == 2:
                    if a1111_mask.shape[0] == input_image.shape[0]:
                        if a1111_mask.shape[1] == input_image.shape[1]:
                            input_image = np.concatenate([input_image[:, :, 0:3], a1111_mask[:, :, None]], axis=2)
                            input_image = np.ascontiguousarray(input_image.copy()).copy()
                            a1111_i2i_resize_mode = getattr(p, "resize_mode", None)
                            if a1111_i2i_resize_mode is not None:
                                if a1111_i2i_resize_mode == 0:
                                    resize_mode = external_code.ResizeMode.RESIZE
                                elif a1111_i2i_resize_mode == 1:
                                    resize_mode = external_code.ResizeMode.INNER_FIT
                                elif a1111_i2i_resize_mode == 2:
                                    resize_mode = external_code.ResizeMode.OUTER_FIT

            if issubclass(type(p), StableDiffusionProcessingImg2Img) and p.inpaint_full_res == True and p.image_mask is not None:
                input_image = [input_image[:, :, i] for i in range(input_image.shape[2])]
                input_image = [Image.fromarray(x) for x in input_image]

                mask = p.image_mask.convert('L')
                if p.inpainting_mask_invert:
                    mask = ImageOps.invert(mask)
                if p.mask_blur > 0:
                    mask = mask.filter(ImageFilter.GaussianBlur(p.mask_blur))

                crop_region = masking.get_crop_region(np.array(mask), p.inpaint_full_res_padding)
                crop_region = masking.expand_crop_region(crop_region, p.width, p.height, mask.width, mask.height)

                if resize_mode == external_code.ResizeMode.INNER_FIT:
                    input_image = [images.resize_image(1, i, mask.width, mask.height) for i in input_image]
                elif resize_mode == external_code.ResizeMode.OUTER_FIT:
                    input_image = [images.resize_image(2, i, mask.width, mask.height) for i in input_image]
                else:
                    input_image = [images.resize_image(0, i, mask.width, mask.height) for i in input_image]

                input_image = [x.crop(crop_region) for x in input_image]
                input_image = [images.resize_image(2, x, p.width, p.height) for x in input_image]

                input_image = [np.asarray(x)[:, :, 0] for x in input_image]
                input_image = np.stack(input_image, axis=2)

            tmp_seed = int(p.all_seeds[0] if p.seed == -1 else max(int(p.seed),0))
            tmp_subseed = int(p.all_seeds[0] if p.subseed == -1 else max(int(p.subseed),0))
            np.random.seed((tmp_seed + tmp_subseed) & 0xFFFFFFFF)

            # safe numpy
            input_image = np.ascontiguousarray(input_image.copy()).copy()

            print(f"Loading preprocessor: {unit.module}")
            preprocessor = self.preprocessor[unit.module]
            h, w, bsz = p.height, p.width, p.batch_size
            if unit.processor_res > 64:
                preprocessor_resolution = unit.processor_res
                if unit.pixel_perfect:
                    raw_H, raw_W, _ = input_image.shape
                    target_H, target_W = p.height, p.width

                    k0 = float(target_H) / float(raw_H)
                    k1 = float(target_W) / float(raw_W)

                    if resize_mode == external_code.ResizeMode.OUTER_FIT:
                        estimation = min(k0, k1) * float(min(raw_H, raw_W))
                    else:
                        estimation = max(k0, k1) * float(min(raw_H, raw_W))

                    preprocessor_resolution = int(np.round(float(estimation) / 64.0)) * 64

                    print(f'Pixel Perfect Mode Enabled.')
                    print(f'resize_mode = {str(resize_mode)}')
                    print(f'raw_H = {raw_H}')
                    print(f'raw_W = {raw_W}')
                    print(f'target_H = {target_H}')
                    print(f'target_W = {target_W}')
                    print(f'estimation = {estimation}')

                print(f'preprocessor resolution = {preprocessor_resolution}')
                detected_map, is_image = preprocessor(input_image, res=preprocessor_resolution, thr_a=unit.threshold_a, thr_b=unit.threshold_b)
            else:
                detected_map, is_image = preprocessor(input_image)

            if unit.module == "none" and "style" in unit.model:
                detected_map_bytes = detected_map[:,:,0].tobytes()
                detected_map = np.ndarray((round(input_image.shape[0]/4),input_image.shape[1]),dtype="float32",buffer=detected_map_bytes)
                detected_map = torch.Tensor(detected_map).to(devices.get_device_for("controlnet"))
                is_image = False

            if isinstance(p, StableDiffusionProcessingTxt2Img) and p.enable_hr:
                if p.hr_resize_x == 0 and p.hr_resize_y == 0:
                    hr_y = int(p.height * p.hr_scale)
                    hr_x = int(p.width * p.hr_scale)
                else:
                    hr_y, hr_x = p.hr_resize_y, p.hr_resize_x

                if is_image:
                    hr_control, hr_detected_map = self.detectmap_proc(detected_map, unit.module, resize_mode, hr_y, hr_x)
                    detected_maps.append((hr_detected_map, unit.module))
                else:
                    hr_control = detected_map
            else:
                hr_control = None

            if is_image:
                control, detected_map = self.detectmap_proc(detected_map, unit.module, resize_mode, h, w)
                detected_maps.append((detected_map, unit.module))
            else:
                control = detected_map

                if unit.module == 'clip_vision':
                    fake_detected_map = np.ndarray((detected_map.shape[0]*4, detected_map.shape[1]),dtype="uint8", buffer=detected_map.detach().cpu().numpy().tobytes())
                    detected_maps.append((fake_detected_map, unit.module))

            is_vanilla_samplers = p.sampler_name in ["DDIM", "PLMS", "UniPC"]


            forward_param = ControlParams(
                control_model=model_net,
                hint_cond=control,
                guess_mode=unit.guess_mode,
                weight=unit.weight,
                guidance_stopped=False,
                start_guidance_percent=unit.guidance_start,
                stop_guidance_percent=unit.guidance_end,
                advanced_weighting=None,
                is_adapter=isinstance(model_net, PlugableAdapter),
                is_extra_cond=getattr(model_net, "target", "") == "scripts.adapter.StyleAdapter",
                global_average_pooling=model_net.config.model.params.get("global_average_pooling", False),
                hr_hint_cond=hr_control,
                batch_size=p.batch_size,
                instance_counter=0,
                is_vanilla_samplers=is_vanilla_samplers,
                cfg_scale=p.cfg_scale
            )
            forward_params.append(forward_param)

            del model_net

        self.latest_network = UnetHook(lowvram=hook_lowvram)
        self.latest_network.hook(unet)
        self.latest_network.notify(forward_params, is_vanilla_samplers)
        self.detected_map = detected_maps

        if len(self.enabled_units) > 0 and shared.opts.data.get("control_net_skip_img2img_processing") and hasattr(p, "init_images"):
            swap_img2img_pipeline(p)

    def postprocess(self, p, processed, *args):
        if not batch_hijack.instance.is_batch:
            self.enabled_units.clear()

        if shared.opts.data.get("control_net_detectmap_autosaving", False) and self.latest_network is not None:
            for detect_map, module in self.detected_map:
                detectmap_dir = os.path.join(shared.opts.data.get("control_net_detectedmap_dir", ""), module)
                if not os.path.isabs(detectmap_dir):
                    detectmap_dir = os.path.join(p.outpath_samples, detectmap_dir)
                if module != "none":
                    os.makedirs(detectmap_dir, exist_ok=True)
                    img = Image.fromarray(detect_map)
                    save_image(img, detectmap_dir, module)

        if self.latest_network is None:
            return

        no_detectmap_opt = shared.opts.data.get("control_net_no_detectmap", False)
        if not batch_hijack.instance.is_batch or not no_detectmap_opt and self.detected_map:
            for detect_map, module in self.detected_map:
                if detect_map is None:
                    continue
                processed.images.extend([Image.fromarray(detect_map.clip(0, 255).astype(np.uint8))])

        self.input_image = None
        self.latest_network.restore(p.sd_model.model.diffusion_model)
        self.latest_network = None
        self.detected_map.clear()

        gc.collect()
        devices.torch_gc()

<<<<<<< HEAD
    def batch_tab_process(self, p, batches, *args, **kwargs):
        self.enabled_units = self.get_enabled_units(p)
        for unit_i, unit in enumerate(self.enabled_units):
            unit.batch_images = iter([batch[unit_i] for batch in batches])

    def batch_tab_process_each(self, p, *args, **kwargs):
        for unit_i, unit in enumerate(self.enabled_units):
            if getattr(unit, 'loopback', False) and batch_hijack.instance.batch_index > 0: continue

            unit.image = next(unit.batch_images)

    def batch_tab_postprocess_each(self, p, processed, *args, **kwargs):
        for unit_i, unit in enumerate(self.enabled_units):
            if getattr(unit, 'loopback', False):
                output_images = getattr(processed, 'images', [])[processed.index_of_first_image:]
                if output_images:
                    unit.image = np.array(output_images[0])
                else:
                    print(f'Warning: No loopback image found for ControlNet model {unit_i}. Using control map from last batch iteration instead')

    def batch_tab_postprocess(self, p, *args, **kwargs):
        self.enabled_units.clear()
        self.input_image = None
        if self.latest_network is None: return

        self.latest_network.restore(shared.sd_model.model.diffusion_model)
        self.latest_network = None
        self.detected_map.clear()
=======
def update_script_args(p, value, arg_idx):
    for s in scripts.scripts_txt2img.alwayson_scripts:
        if isinstance(s, Script):
            args = list(p.script_args)
            # print(f"Changed arg {arg_idx} from {args[s.args_from + arg_idx - 1]} to {value}")
            args[s.args_from + arg_idx] = value
            p.script_args = tuple(args)
            break
>>>>>>> 1ce36722


def on_ui_settings():
    section = ('control_net', "ControlNet")
    shared.opts.add_option("control_net_model_config", shared.OptionInfo(
        global_state.default_conf, "Config file for Control Net models", section=section))
    shared.opts.add_option("control_net_model_adapter_config", shared.OptionInfo(
        global_state.default_conf_adapter, "Config file for Adapter models", section=section))
    shared.opts.add_option("control_net_detectedmap_dir", shared.OptionInfo(
        global_state.default_detectedmap_dir, "Directory for detected maps auto saving", section=section))
    shared.opts.add_option("control_net_models_path", shared.OptionInfo(
        "", "Extra path to scan for ControlNet models (e.g. training output directory)", section=section))
    shared.opts.add_option("control_net_modules_path", shared.OptionInfo(
        "", "Path to directory containing annotator model directories (requires restart, overrides corresponding command line flag)", section=section))
    shared.opts.add_option("control_net_max_models_num", shared.OptionInfo(
        1, "Multi ControlNet: Max models amount (requires restart)", gr.Slider, {"minimum": 1, "maximum": 10, "step": 1}, section=section))
    shared.opts.add_option("control_net_model_cache_size", shared.OptionInfo(
        1, "Model cache size (requires restart)", gr.Slider, {"minimum": 1, "maximum": 5, "step": 1}, section=section))
    shared.opts.add_option("control_net_control_transfer", shared.OptionInfo(
        False, "Apply transfer control when loading models", gr.Checkbox, {"interactive": True}, section=section))
    shared.opts.add_option("control_net_no_detectmap", shared.OptionInfo(
        False, "Do not append detectmap to output", gr.Checkbox, {"interactive": True}, section=section))
    shared.opts.add_option("control_net_high_res_only_mid", shared.OptionInfo(
        False, "Use only-mid-control on high-res. fix (second pass)", gr.Checkbox, {"interactive": True}, section=section))
    shared.opts.add_option("control_net_detectmap_autosaving", shared.OptionInfo(
        False, "Allow detectmap auto saving", gr.Checkbox, {"interactive": True}, section=section))
    shared.opts.add_option("control_net_allow_script_control", shared.OptionInfo(
        False, "Allow other script to control this extension", gr.Checkbox, {"interactive": True}, section=section))
    shared.opts.add_option("control_net_skip_img2img_processing", shared.OptionInfo(
        False, "Skip img2img processing when using img2img initial image", gr.Checkbox, {"interactive": True}, section=section))
    shared.opts.add_option("control_net_monocular_depth_optim", shared.OptionInfo(
        False, "Enable optimized monocular depth estimation", gr.Checkbox, {"interactive": True}, section=section))
    shared.opts.add_option("control_net_only_mid_control", shared.OptionInfo(
        False, "Only use mid-control when inference", gr.Checkbox, {"interactive": True}, section=section))
    shared.opts.add_option("control_net_sync_field_args", shared.OptionInfo(
        False, "Passing ControlNet parameters with \"Send to img2img\"", gr.Checkbox, {"interactive": True}, section=section))
    shared.opts.add_option("controlnet_show_batch_images_in_ui", shared.OptionInfo(
        False, "Show batch images in gradio gallerie output", gr.Checkbox, {"interactive": True}, section=section))
    shared.opts.add_option("controlnet_increment_seed_during_batch", shared.OptionInfo(
        False, "Increment seed after each controlnet batch iteration", gr.Checkbox, {"interactive": True}, section=section))
    # shared.opts.add_option("control_net_advanced_weighting", shared.OptionInfo(
    #     False, "Enable advanced weight tuning", gr.Checkbox, {"interactive": False}, section=section))
<<<<<<< HEAD
=======


class Img2ImgTabTracker:
    def __init__(self):
        self.img2img_tabs = set()
        self.active_img2img_tab = 'img2img_img2img_tab'
        self.submit_img2img_tab = None
        self.submit_button = None

    def save_submit_img2img_tab(self, button_elem_id):
        self.submit_img2img_tab = self.active_img2img_tab
        self.submit_button = button_elem_id

    def set_active_img2img_tab(self, tab_elem_id):
        self.active_img2img_tab = tab_elem_id

    def on_after_component_callback(self, component, **_kwargs):
        if type(component) is gr.State:
            return

        if type(component) is gr.Button and component.elem_id in ('img2img_generate', 'txt2img_generate'):
            component.click(fn=self.save_submit_img2img_tab, inputs=gr.State(component.elem_id), outputs=[])
            return

        tab = getattr(component, 'parent', None)
        is_tab = type(tab) is gr.Tab and getattr(tab, 'elem_id', None) is not None
        is_img2img_tab = is_tab and getattr(tab, 'parent', None) is not None and getattr(tab.parent, 'elem_id', None) == 'mode_img2img'
        if is_img2img_tab and tab.elem_id not in self.img2img_tabs:
            tab.select(fn=self.set_active_img2img_tab, inputs=gr.State(tab.elem_id), outputs=[])
            self.img2img_tabs.add(tab.elem_id)
            return
>>>>>>> 1ce36722


def on_after_component(component, **_kwargs):
    global txt2img_submit_button
    if getattr(component, 'elem_id', None) == 'txt2img_generate':
        txt2img_submit_button = component
        return

    global img2img_submit_button
    if getattr(component, 'elem_id', None) == 'img2img_generate':
        img2img_submit_button = component
        return

    global img2img_batch_input_dir
    if getattr(component, 'elem_id', None) == 'img2img_batch_input_dir':
        img2img_batch_input_dir = component
        for callback in img2img_batch_input_dir_callbacks:
            callback()
        return

    global img2img_batch_output_dir
    if getattr(component, 'elem_id', None) == 'img2img_batch_output_dir':
        img2img_batch_output_dir = component
        for callback in img2img_batch_output_dir_callbacks:
            callback()
        return

    if getattr(component, 'elem_id', None) == 'img2img_batch_inpaint_mask_dir':
        global_batch_input_dir.render()
        return


batch_hijack.instance.do_hijack()
script_callbacks.on_ui_settings(on_ui_settings)
script_callbacks.on_after_component(on_after_component)<|MERGE_RESOLUTION|>--- conflicted
+++ resolved
@@ -15,16 +15,11 @@
 import numpy as np
 
 from einops import rearrange
-<<<<<<< HEAD
-from scripts import global_state, hook, external_code, xyz_grid_support, batch_hijack
-=======
-from scripts import global_state, hook, external_code, processor, controlnet_version
+from scripts import global_state, hook, external_code, processor, batch_hijack, controlnet_version
 importlib.reload(processor)
->>>>>>> 1ce36722
 importlib.reload(global_state)
 importlib.reload(hook)
 importlib.reload(external_code)
-importlib.reload(xyz_grid_support)
 importlib.reload(batch_hijack)
 from scripts.cldm import PlugableControlModel
 from scripts.processor import *
@@ -231,20 +226,15 @@
     def uigroup(self, tabname, is_img2img, elem_id_tabname):
         infotext_fields = []
         default_unit = self.get_default_ui_unit()
-<<<<<<< HEAD
-        with gr.Row():
+        with gr.Row(equal_height=True):
             with gr.Tabs():
                 with gr.Tab(label='Upload') as upload_tab:
                     input_image = gr.Image(source='upload', brush_radius=20, mirror_webcam=False, type='numpy', tool='sketch', elem_id=f'{elem_id_tabname}_{tabname}_input_image')
-                    generated_image = gr.Image(label="Annotator result", visible=False, elem_id=f'{elem_id_tabname}_{tabname}_generated_image')
+                    # Gradio's magic number. Only 242 works.
+                    generated_image = gr.Image(label="Preprocessor Preview", visible=False, elem_id=f'{elem_id_tabname}_{tabname}_generated_image').style(height=242)
 
                 with gr.Tab(label='Batch') as batch_tab:
                     batch_image_dir = gr.Textbox(label='Input directory', placeholder='Leave empty to use img2img batch controlnet input directory', elem_id=f'{elem_id_tabname}_{tabname}_batch_image_dir')
-=======
-        with gr.Row(equal_height=True):
-            input_image = gr.Image(source='upload', brush_radius=20, mirror_webcam=False, type='numpy', tool='sketch', elem_id=f'{elem_id_tabname}_{tabname}_input_image')
-            # Gradio's magic number. Only 242 works.
-            generated_image = gr.Image(label="Preprocessor Preview", visible=False, elem_id=f'{elem_id_tabname}_{tabname}_generated_image').style(height=242)
 
         with gr.Accordion(label='Open New Canvas', visible=False) as create_canvas:
             canvas_width = gr.Slider(label="New Canvas Width", minimum=256, maximum=1024, value=512, step=64)
@@ -252,7 +242,7 @@
             with gr.Row():
                 canvas_create_button = gr.Button(value="Create New Canvas")
                 canvas_cancel_button = gr.Button(value="Cancel")
->>>>>>> 1ce36722
+
 
         with gr.Row():
             gr.HTML(value='<p>Set the preprocessor to [invert] If your image has white background and black lines.</p>')
@@ -268,12 +258,9 @@
             enabled = gr.Checkbox(label='Enable', value=default_unit.enabled)
             lowvram = gr.Checkbox(label='Low VRAM', value=default_unit.low_vram)
             guess_mode = gr.Checkbox(label='Guess Mode', value=default_unit.guess_mode)
-<<<<<<< HEAD
             loopback = gr.Checkbox(label='Loopback', value=default_unit.loopback)
-=======
             pixel_perfect = gr.Checkbox(label='Pixel Perfect', value=default_unit.pixel_perfect)
             preprocessor_preview = gr.Checkbox(label='Allow Preview', value=False)
->>>>>>> 1ce36722
 
         # infotext_fields.append((enabled, "ControlNet Enabled"))
 
@@ -317,18 +304,12 @@
             refresh_models = ToolButton(value=refresh_symbol)
             refresh_models.click(refresh_all_models, model, model)
 
-<<<<<<< HEAD
-                # model_dropdowns.append(model)
-        def build_sliders(module):
-=======
         with gr.Row():
             weight = gr.Slider(label=f"Control Weight", value=default_unit.weight, minimum=0.0, maximum=2.0, step=.05)
             guidance_start = gr.Slider(label="Starting Control Step", value=default_unit.guidance_start, minimum=0.0, maximum=1.0, interactive=True)
             guidance_end = gr.Slider(label="Ending Control Step", value=default_unit.guidance_end, minimum=0.0, maximum=1.0, interactive=True)
-            ctrls += (module, model, weight,)
 
         def build_sliders(module, pp):
->>>>>>> 1ce36722
             module = self.get_module_basename(module)
             if module == "canny":
                 return [
@@ -430,8 +411,7 @@
                 ]
 
         # advanced options
-        advanced = gr.Column(visible=False)
-        with advanced:
+        with gr.Column(visible=False) as advanced:
             processor_res = gr.Slider(label="Preprocessor resolution", value=default_unit.processor_res, minimum=64, maximum=2048, visible=False, interactive=False)
             threshold_a = gr.Slider(label="Threshold A", value=default_unit.threshold_a, minimum=64, maximum=1024, visible=False, interactive=False)
             threshold_b = gr.Slider(label="Threshold B", value=default_unit.threshold_b, minimum=64, maximum=1024, visible=False, interactive=False)
@@ -500,31 +480,24 @@
         else:
             send_dimen_button.click(fn=send_dimensions, inputs=[input_image], outputs=[self.txt2img_w_slider, self.txt2img_h_slider])
 
-<<<<<<< HEAD
+        resize_mode = gr.Radio(choices=[e.value for e in external_code.ResizeMode], value=default_unit.resize_mode.value, label="Resize Mode")
+
+        def fn_canvas(h, w):
+            return np.zeros(shape=(h, w, 3), dtype=np.uint8) + 255, gr.Accordion.update(visible=False)
+
+        canvas_create_button.click(fn=fn_canvas, inputs=[canvas_height, canvas_width], outputs=[input_image, create_canvas])
+
         input_mode = gr.State(batch_hijack.InputMode.SIMPLE)
         batch_image_dir_state = gr.State('')
         output_dir_state = gr.State('')
-        unit_args = (input_mode, batch_image_dir_state, output_dir_state, loopback, enabled, module, model, weight, input_image, scribble_mode, resize_mode, rgbbgr_mode, lowvram, processor_res, threshold_a, threshold_b, guidance_start, guidance_end, guess_mode)
+        unit_args = (input_mode, batch_image_dir_state, output_dir_state, loopback, enabled, module, model, weight, input_image, resize_mode, lowvram, processor_res, threshold_a, threshold_b, guidance_start, guidance_end, guess_mode, pixel_perfect)
         self.register_modules(tabname, unit_args)
-=======
-        resize_mode = gr.Radio(choices=[e.value for e in external_code.ResizeMode], value=default_unit.resize_mode.value, label="Resize Mode")
-
-        def fn_canvas(h, w):
-            return np.zeros(shape=(h, w, 3), dtype=np.uint8) + 255, gr.Accordion.update(visible=False)
-
-        canvas_create_button.click(fn=fn_canvas, inputs=[canvas_height, canvas_width], outputs=[input_image, create_canvas])
-
-        ctrls += (input_image, resize_mode)
-        ctrls += (lowvram,)
-        ctrls += (processor_res, threshold_a, threshold_b, guidance_start, guidance_end, guess_mode, pixel_perfect)
-        self.register_modules(tabname, ctrls)
->>>>>>> 1ce36722
 
         input_image.orgpreprocess=input_image.preprocess
         input_image.preprocess=svgPreprocess
 
         unit = gr.State(default_unit)
-        for comp in ctrls:
+        for comp in unit_args:
             event_subscribers = []
             if hasattr(comp, 'edit'):
                 event_subscribers.append(comp.edit)
@@ -537,7 +510,7 @@
                 event_subscribers.append(comp.clear)
 
             for event_subscriber in event_subscribers:
-                event_subscriber(fn=controlnet_unit_from_args, inputs=list(ctrls), outputs=unit)
+                event_subscriber(fn=UiControlNetUnit, inputs=list(unit_args), outputs=unit)
 
         # keep input_mode in sync
         for input_tab in (
@@ -626,13 +599,8 @@
         return controls
 
     def register_modules(self, tabname, params):
-<<<<<<< HEAD
         enabled, module, model, weight = params[4:8]
-        guidance_start, guidance_end, guess_mode = params[-3:]
-=======
-        enabled, module, model, weight = params[:4]
         guidance_start, guidance_end, guess_mode, pixel_perfect = params[-4:]
->>>>>>> 1ce36722
 
         self.infotext_fields.extend([
             (enabled, f"{tabname} Enabled"),
@@ -1148,7 +1116,6 @@
 
             is_vanilla_samplers = p.sampler_name in ["DDIM", "PLMS", "UniPC"]
 
-
             forward_param = ControlParams(
                 control_model=model_net,
                 hint_cond=control,
@@ -1211,7 +1178,6 @@
         gc.collect()
         devices.torch_gc()
 
-<<<<<<< HEAD
     def batch_tab_process(self, p, batches, *args, **kwargs):
         self.enabled_units = self.get_enabled_units(p)
         for unit_i, unit in enumerate(self.enabled_units):
@@ -1240,16 +1206,6 @@
         self.latest_network.restore(shared.sd_model.model.diffusion_model)
         self.latest_network = None
         self.detected_map.clear()
-=======
-def update_script_args(p, value, arg_idx):
-    for s in scripts.scripts_txt2img.alwayson_scripts:
-        if isinstance(s, Script):
-            args = list(p.script_args)
-            # print(f"Changed arg {arg_idx} from {args[s.args_from + arg_idx - 1]} to {value}")
-            args[s.args_from + arg_idx] = value
-            p.script_args = tuple(args)
-            break
->>>>>>> 1ce36722
 
 
 def on_ui_settings():
@@ -1292,40 +1248,6 @@
         False, "Increment seed after each controlnet batch iteration", gr.Checkbox, {"interactive": True}, section=section))
     # shared.opts.add_option("control_net_advanced_weighting", shared.OptionInfo(
     #     False, "Enable advanced weight tuning", gr.Checkbox, {"interactive": False}, section=section))
-<<<<<<< HEAD
-=======
-
-
-class Img2ImgTabTracker:
-    def __init__(self):
-        self.img2img_tabs = set()
-        self.active_img2img_tab = 'img2img_img2img_tab'
-        self.submit_img2img_tab = None
-        self.submit_button = None
-
-    def save_submit_img2img_tab(self, button_elem_id):
-        self.submit_img2img_tab = self.active_img2img_tab
-        self.submit_button = button_elem_id
-
-    def set_active_img2img_tab(self, tab_elem_id):
-        self.active_img2img_tab = tab_elem_id
-
-    def on_after_component_callback(self, component, **_kwargs):
-        if type(component) is gr.State:
-            return
-
-        if type(component) is gr.Button and component.elem_id in ('img2img_generate', 'txt2img_generate'):
-            component.click(fn=self.save_submit_img2img_tab, inputs=gr.State(component.elem_id), outputs=[])
-            return
-
-        tab = getattr(component, 'parent', None)
-        is_tab = type(tab) is gr.Tab and getattr(tab, 'elem_id', None) is not None
-        is_img2img_tab = is_tab and getattr(tab, 'parent', None) is not None and getattr(tab.parent, 'elem_id', None) == 'mode_img2img'
-        if is_img2img_tab and tab.elem_id not in self.img2img_tabs:
-            tab.select(fn=self.set_active_img2img_tab, inputs=gr.State(tab.elem_id), outputs=[])
-            self.img2img_tabs.add(tab.elem_id)
-            return
->>>>>>> 1ce36722
 
 
 def on_after_component(component, **_kwargs):
