import gc
import os
from collections import OrderedDict
from typing import Union, Dict, Any, Optional
import importlib

import torch

import modules.scripts as scripts
from modules import shared, devices, script_callbacks, processing, masking, images
import gradio as gr
import numpy as np

from einops import rearrange
from scripts.cldm import PlugableControlModel
from scripts.processor import *
from scripts.adapter import PlugableAdapter
from scripts.utils import load_state_dict
from scripts.hook import ControlParams, UnetHook
from scripts import external_code, global_state
importlib.reload(external_code)
importlib.reload(global_state)
from modules.processing import StableDiffusionProcessingImg2Img
from modules.images import save_image
from PIL import Image
from torchvision.transforms import Resize, InterpolationMode, CenterCrop, Compose

gradio_compat = True
try:
    from distutils.version import LooseVersion
    from importlib_metadata import version
    if LooseVersion(version("gradio")) < LooseVersion("3.10"):
        gradio_compat = False
except ImportError:
    pass

# svgsupports
svgsupport = False
try:
    import io
    import base64
    from svglib.svglib import svg2rlg
    from reportlab.graphics import renderPM
    svgsupport = True
except ImportError:
    pass

refresh_symbol = '\U0001f504'       # 🔄
switch_values_symbol = '\U000021C5' # ⇅
camera_symbol = '\U0001F4F7'        # 📷
reverse_symbol = '\U000021C4'       # ⇄
scissors_symbol = '\U00002702'      # ✂
tossup_symbol = '\u2934'

<<<<<<< HEAD
PARAM_COUNT = 15
=======
webcam_enabled = False
webcam_mirrored = False
>>>>>>> 56194e11


class ToolButton(gr.Button, gr.components.FormComponent):
    """Small button with single emoji as text, fits inside gradio forms"""

    def __init__(self, **kwargs):
        super().__init__(variant="tool", **kwargs)

    def get_block_name(self):
        return "button"


def find_closest_lora_model_name(search: str):
    if not search:
        return None
    if search in global_state.cn_models:
        return search
    search = search.lower()
    if search in global_state.cn_models_names:
        return global_state.cn_models_names.get(search)
    applicable = [name for name in global_state.cn_models_names.keys()
                  if search in name.lower()]
    if not applicable:
        return None
    applicable = sorted(applicable, key=lambda name: len(name))
    return global_state.cn_models_names[applicable[0]]


def swap_img2img_pipeline(p: processing.StableDiffusionProcessingImg2Img):
    p.__class__ = processing.StableDiffusionProcessingTxt2Img
    dummy = processing.StableDiffusionProcessingTxt2Img()
    for k,v in dummy.__dict__.items():
        if hasattr(p, k):
            continue
        setattr(p, k, v)


global_state.update_cn_models()

def image_dict_from_unit(unit) -> Optional[Dict[str, np.ndarray]]:
    image = unit.image
    if image is None:
        return None

    if isinstance(image, (tuple, list)):
        image = {'image': image[0], 'mask': image[1]}
    elif not isinstance(image, dict):
        image = {'image': image, 'mask': None}

    if isinstance(image['image'], str):
        image['image'] = external_code.to_base64_nparray(image['image'])

    if isinstance(image['mask'], str):
        image['mask'] = external_code.to_base64_nparray(image['mask'])
    elif image['mask'] is None:
        image['mask'] = np.zeros_like(image['image'], dtype=np.uint8)

    # copy to enable modifying the dict
    return dict(image)


class Script(scripts.Script):
    model_cache = OrderedDict()

    def __init__(self) -> None:
        super().__init__()
        self.latest_network = None
        self.preprocessor = {
            "none": lambda x, *args, **kwargs: (x, True),
            "canny": canny,
            "depth": midas,
            "depth_leres": leres,
            "hed": hed,
            "mlsd": mlsd,
            "normal_map": midas_normal,
            "openpose": openpose,
            "openpose_hand": openpose_hand,
            "clip_vision": clip,
            "color": color,
            "pidinet": pidinet,
            "scribble": simple_scribble,
            "fake_scribble": fake_scribble,
            "segmentation": uniformer,
            "binary": binary,
        }
        self.unloadable = {
            "hed": unload_hed,
            "fake_scribble": unload_hed,
            "mlsd": unload_mlsd,
            "clip": unload_clip,
            "depth": unload_midas,
            "depth_leres": unload_leres,
            "normal_map": unload_midas,
            "pidinet": unload_pidinet,
            "openpose": unload_openpose,
            "openpose_hand": unload_openpose,
            "segmentation": unload_uniformer,
        }
        self.input_image = None
        self.latest_model_hash = ""
        self.txt2img_w_slider = gr.Slider()
        self.txt2img_h_slider = gr.Slider()
        self.img2img_w_slider = gr.Slider()
        self.img2img_h_slider = gr.Slider()

    def title(self):
        return "ControlNet"

    def show(self, is_img2img):
        # if is_img2img:
            # return False
        return scripts.AlwaysVisible
    
    def after_component(self, component, **kwargs):
        if component.elem_id == "txt2img_width":
            self.txt2img_w_slider = component
            return self.txt2img_w_slider
        if component.elem_id == "txt2img_height":
            self.txt2img_h_slider = component
            return self.txt2img_h_slider
        if component.elem_id == "img2img_width":
            self.img2img_w_slider = component
            return self.img2img_w_slider
        if component.elem_id == "img2img_height":
            self.img2img_h_slider = component
            return self.img2img_h_slider
        
    def get_threshold_block(self, proc):
        pass

    def get_default_ui_unit(self):
        return external_code.ControlNetUnit(
            enabled=False,
            module="none",
            model="None",
            guess_mode=False,
        )

    def uigroup(self, tabname, is_img2img):
        ctrls = ()
        infotext_fields = []
<<<<<<< HEAD
        webcam_enabled = gr.State(False)
        webcam_mirrored = gr.State(False)
        input_tabs = gr.Tabs(elem_id="controlnet_image_tabs")
        with input_tabs:
            with gr.Tab("Input Image", id="tab_input"):
                input_image = gr.Image(source='upload', mirror_webcam=False, type='numpy', tool='sketch')
            with gr.Tab("Crop Image", id="tab_crop"):
                cropped_image = gr.Image(label="Crop image", interactive=True, tool="select")
            with gr.Tab("Annotator Result", id="tab_result"):
                generated_image = gr.Image(label="Annotator result", interactive=False).style(height=240)
=======
        default_unit = self.get_default_ui_unit()
        with gr.Row():
            input_image = gr.Image(source='upload', mirror_webcam=False, type='numpy', tool='sketch')
            generated_image = gr.Image(label="Annotator result", visible=False)
>>>>>>> 56194e11

        with gr.Row():
            gr.HTML(value='<p>Invert colors if your image has white background.<br >Change your brush width to make it thinner if you want to draw something.<br ></p>')
            webcam_button = ToolButton(value=camera_symbol)
            webcam_mirror_button = ToolButton(value=reverse_symbol)
            crop_button = ToolButton(value=scissors_symbol)
            send_dimen_button = ToolButton(value=tossup_symbol)

        with gr.Row():
            enabled = gr.Checkbox(label='Enable', value=default_unit.enabled)
            scribble_mode = gr.Checkbox(label='Invert Input Color', value=default_unit.invert_image)
            rgbbgr_mode = gr.Checkbox(label='RGB to BGR', value=default_unit.rgbbgr_mode)
            lowvram = gr.Checkbox(label='Low VRAM', value=default_unit.low_vram)
            guess_mode = gr.Checkbox(label='Guess Mode', value=default_unit.guess_mode)

        ctrls += (enabled,)
        # infotext_fields.append((enabled, "ControlNet Enabled"))
        
        def send_dimensions(image):
            def closesteight(num):
                rem = num % 8
                if rem <= 4:
                    return round(num - rem)
                else:
                    return round(num + (8 - rem))
            if(image):
                interm = np.asarray(image.get('image'))
                return closesteight(interm.shape[1]), closesteight(interm.shape[0])
            else:
                return gr.Slider.update(), gr.Slider.update()
                        
        def webcam_toggle(enabled):
            enabled = not enabled
            return {"value": None, "source": "webcam" if enabled else "upload", "__type__": "update"}, enabled, gr.update(selected="tab_input")
                
        def webcam_mirror_toggle(enabled):
            enabled = not enabled
            return {"mirror_webcam": enabled, "__type__": "update"}, enabled, gr.update(selected="tab_input")
            
        webcam_button.click(fn=webcam_toggle, inputs=webcam_enabled, outputs=[input_image, webcam_enabled, input_tabs])
        webcam_mirror_button.click(fn=webcam_mirror_toggle, inputs=webcam_mirrored, outputs=[input_image, webcam_mirrored, input_tabs])
        crop_button.click(fn=lambda i: (i["image"] if i else None, gr.update(selected="tab_crop") if i else gr.update()), inputs=[input_image], outputs=[cropped_image, input_tabs])
        cropped_image.edit(fn=lambda i: i, inputs=cropped_image, outputs=input_image)

        def refresh_all_models(*inputs):
            global_state.update_cn_models()
                
            dd = inputs[0]
            selected = dd if dd in global_state.cn_models else "None"
            return gr.Dropdown.update(value=selected, choices=list(global_state.cn_models.keys()))

        with gr.Row():
            module = gr.Dropdown(list(self.preprocessor.keys()), label=f"Preprocessor", value=default_unit.module)
            model = gr.Dropdown(list(global_state.cn_models.keys()), label=f"Model", value=default_unit.model)
            refresh_models = ToolButton(value=refresh_symbol)
            refresh_models.click(refresh_all_models, model, model)
                # ctrls += (refresh_models, )
        with gr.Row():
            weight = gr.Slider(label=f"Weight", value=default_unit.weight, minimum=0.0, maximum=2.0, step=.05)
            guidance_start = gr.Slider(label="Guidance Start (T)", value=default_unit.guidance_start, minimum=0.0, maximum=1.0, interactive=True)
            guidance_end = gr.Slider(label="Guidance End (T)", value=default_unit.guidance_end, minimum=0.0, maximum=1.0, interactive=True)

            ctrls += (module, model, weight,)
                # model_dropdowns.append(model)
        def build_sliders(module):
            if module == "canny":
                return [
                    gr.update(label="Annotator resolution", value=512, minimum=64, maximum=2048, step=1, interactive=True),
                    gr.update(label="Canny low threshold", minimum=1, maximum=255, value=100, step=1, interactive=True),
                    gr.update(label="Canny high threshold", minimum=1, maximum=255, value=200, step=1, interactive=True),
                    gr.update(visible=True)
                ]
            elif module == "mlsd": #Hough
                return [
                    gr.update(label="Hough Resolution", minimum=64, maximum=2048, value=512, step=1, interactive=True),
                    gr.update(label="Hough value threshold (MLSD)", minimum=0.01, maximum=2.0, value=0.1, step=0.01, interactive=True),
                    gr.update(label="Hough distance threshold (MLSD)", minimum=0.01, maximum=20.0, value=0.1, step=0.01, interactive=True),
                    gr.update(visible=True)
                ]
            elif module in ["hed", "fake_scribble"]:
                return [
                    gr.update(label="HED Resolution", minimum=64, maximum=2048, value=512, step=1, interactive=True),
                    gr.update(label="Threshold A", value=64, minimum=64, maximum=1024, interactive=False),
                    gr.update(label="Threshold B", value=64, minimum=64, maximum=1024, interactive=False),
                    gr.update(visible=True)
                ]
            elif module in ["openpose", "openpose_hand", "segmentation"]:
                return [
                    gr.update(label="Annotator Resolution", minimum=64, maximum=2048, value=512, step=1, interactive=True),
                    gr.update(label="Threshold A", value=64, minimum=64, maximum=1024, interactive=False),
                    gr.update(label="Threshold B", value=64, minimum=64, maximum=1024, interactive=False),
                    gr.update(visible=True)
                ]
            elif module == "depth":
                return [
                    gr.update(label="Midas Resolution", minimum=64, maximum=2048, value=384, step=1, interactive=True),
                    gr.update(label="Threshold A", value=64, minimum=64, maximum=1024, interactive=False),
                    gr.update(label="Threshold B", value=64, minimum=64, maximum=1024, interactive=False),
                    gr.update(visible=True)
                ]
            elif module in ["depth_leres", "depth_leres_boost"]:
                return [
                    gr.update(label="LeReS Resolution", minimum=64, maximum=2048, value=512, step=1, interactive=True),
                    gr.update(label="Remove Near %", value=0, minimum=0, maximum=100, step=0.1, interactive=True),
                    gr.update(label="Remove Background %", value=0, minimum=0, maximum=100, step=0.1, interactive=True),
                    gr.update(visible=True)
                ]
            elif module == "normal_map":
                return [
                    gr.update(label="Normal Resolution", minimum=64, maximum=2048, value=512, step=1, interactive=True),
                    gr.update(label="Normal background threshold", minimum=0.0, maximum=1.0, value=0.4, step=0.01, interactive=True),
                    gr.update(label="Threshold B", value=64, minimum=64, maximum=1024, interactive=False),
                    gr.update(visible=True)
                ]
            elif module == "binary":
                return [
                    gr.update(label="Annotator resolution", value=512, minimum=64, maximum=2048, step=1, interactive=True),
                    gr.update(label="Binary threshold", minimum=0, maximum=255, value=0, step=1, interactive=True),
                    gr.update(label="Threshold B", value=64, minimum=64, maximum=1024, interactive=False),
                    gr.update(visible=True)
                ]
            elif module == "color":
                return [
                    gr.update(label="Annotator Resolution", value=512, minimum=64, maximum=2048, step=8, interactive=True),
                    gr.update(label="Threshold A", value=64, minimum=64, maximum=1024, interactive=False),
                    gr.update(label="Threshold B", value=64, minimum=64, maximum=1024, interactive=False),
                    gr.update(visible=True)
                ]
            elif module == "none":
                return [
                    gr.update(label="Normal Resolution", value=64, minimum=64, maximum=2048, interactive=False),
                    gr.update(label="Threshold A", value=64, minimum=64, maximum=1024, interactive=False),
                    gr.update(label="Threshold B", value=64, minimum=64, maximum=1024, interactive=False),
                    gr.update(visible=False)
                ]
            else:
                return [
                    gr.update(label="Annotator resolution", value=512, minimum=64, maximum=2048, step=1, interactive=True),
                    gr.update(label="Threshold A", value=64, minimum=64, maximum=1024, interactive=False),
                    gr.update(label="Threshold B", value=64, minimum=64, maximum=1024, interactive=False),
                    gr.update(visible=True)
                ]
                
        # advanced options    
        advanced = gr.Column(visible=False)
        with advanced:
            processor_res = gr.Slider(label="Annotator resolution", value=default_unit.processor_res, minimum=64, maximum=2048, interactive=False)
            threshold_a =  gr.Slider(label="Threshold A", value=default_unit.threshold_a, minimum=64, maximum=1024, interactive=False)
            threshold_b =  gr.Slider(label="Threshold B", value=default_unit.threshold_b, minimum=64, maximum=1024, interactive=False)
            
        if gradio_compat:    
            module.change(build_sliders, inputs=[module], outputs=[processor_res, threshold_a, threshold_b, advanced])
                
        # infotext_fields.extend((module, model, weight))

        def create_canvas(h, w):
            return np.zeros(shape=(h, w, 3), dtype=np.uint8) + 255
            
        def svgPreprocess(inputs):
            if (inputs):
                if type(inputs) is not dict:
                    inputs = {"image": inputs, "mask": "data:image/png;base64,iVBORw0KGgoAAAANSUhEUgAAAAEAAAABCAQAAAC1HAwCAAAAC0lEQVR42mNkYAAAAAYAAjCB0C8AAAAASUVORK5CYII="}
                if (inputs['image'].startswith("data:image/svg+xml;base64,") and svgsupport):
                    svg_data = base64.b64decode(inputs['image'].replace('data:image/svg+xml;base64,',''))
                    drawing = svg2rlg(io.BytesIO(svg_data))
                    png_data = renderPM.drawToString(drawing, fmt='PNG')
                    encoded_string = base64.b64encode(png_data)
                    base64_str = str(encoded_string, "utf-8")
                    base64_str = "data:image/png;base64,"+ base64_str
                    inputs['image'] = base64_str
                return input_image.orgpreprocess(inputs)
            return None

        resize_mode = gr.Radio(choices=[e.value for e in external_code.ResizeMode], value=default_unit.resize_mode.value, label="Resize Mode")
        with gr.Row():
            with gr.Column():
                canvas_width = gr.Slider(label="Canvas Width", minimum=256, maximum=1024, value=512, step=64)
                canvas_height = gr.Slider(label="Canvas Height", minimum=256, maximum=1024, value=512, step=64)
                    
            if gradio_compat:
                canvas_swap_res = ToolButton(value=switch_values_symbol)
                canvas_swap_res.click(lambda w, h: (h, w), inputs=[canvas_width, canvas_height], outputs=[canvas_width, canvas_height])
                    
        create_button = gr.Button(value="Create blank canvas")
        create_button.click(fn=create_canvas, inputs=[canvas_height, canvas_width], outputs=[input_image])
        
        def run_annotator(image, module, pres, pthr_a, pthr_b):
            if image:
                img = HWC3(image['image'])
                if not ((image['mask'][:, :, 0]==0).all() or (image['mask'][:, :, 0]==255).all()):
                    img = HWC3(image['mask'][:, :, 0])
                preprocessor = self.preprocessor[module]
                result = None
                if pres > 64:
                    result, is_image = preprocessor(img, res=pres, thr_a=pthr_a, thr_b=pthr_b)
                else:
                    result, is_image = preprocessor(img)

                if is_image:
                    return result, gr.update(selected="tab_result")
            else:
                return gr.update(), gr.update()
        
        with gr.Row():
            annotator_button = gr.Button(value="Preview annotator result")

        annotator_button.click(fn=run_annotator, inputs=[input_image, module, processor_res, threshold_a, threshold_b], outputs=[generated_image, input_tabs])

        if is_img2img:
            send_dimen_button.click(fn=send_dimensions, inputs=[input_image], outputs=[self.img2img_w_slider, self.img2img_h_slider])
        else:
            send_dimen_button.click(fn=send_dimensions, inputs=[input_image], outputs=[self.txt2img_w_slider, self.txt2img_h_slider])                                        

        ctrls += (input_image, scribble_mode, resize_mode, rgbbgr_mode)
        ctrls += (lowvram,)
        ctrls += (processor_res, threshold_a, threshold_b, guidance_start, guidance_end, guess_mode)
        self.register_modules(tabname, ctrls)

        input_image.orgpreprocess=input_image.preprocess
        input_image.preprocess=svgPreprocess

        def controlnet_unit_from_args(*args):
            unit = external_code.ControlNetUnit(*args)
            setattr(unit, 'is_ui', True)
            return unit

        unit = gr.State(default_unit)
        for comp in ctrls:
            event_subscriber = comp.change
            if hasattr(comp, 'edit'):
                event_subscriber = comp.edit
            elif hasattr(comp, 'click'):
                event_subscriber = comp.click

            event_subscriber(fn=controlnet_unit_from_args, inputs=list(ctrls), outputs=unit)

        return unit


    def ui(self, is_img2img):
        """this function should create gradio UI elements. See https://gradio.app/docs/#components
        The return value should be an array of all components that are used in processing.
        Values of those returned components will be passed to run() and process() functions.
        """
        self.infotext_fields = []
        controls = ()
        max_models = shared.opts.data.get("control_net_max_models_num", 1)
        with gr.Group():
            with gr.Accordion("ControlNet", open = False, elem_id="controlnet"):
                if max_models > 1:
                    with gr.Tabs():
                        for i in range(max_models):
                            with gr.Tab(f"Control Model - {i}"):
                                controls += (self.uigroup(f"ControlNet-{i}", is_img2img),)
                else:
                    with gr.Column():
                        controls += (self.uigroup(f"ControlNet", is_img2img),)

                return controls

    def register_modules(self, tabname, params):
        enabled, module, model, weight = params[:4]
        guidance_start, guidance_end, guess_mode = params[-3:]
        
        self.infotext_fields.extend([
            (enabled, f"{tabname} Enabled"),
            (module, f"{tabname} Preprocessor"),
            (model, f"{tabname} Model"),
            (weight, f"{tabname} Weight"),
            (guidance_start, f"{tabname} Guidance Start"),
            (guidance_end, f"{tabname} Guidance End"),
        ])
        
    def clear_control_model_cache(self):
        Script.model_cache.clear()
        gc.collect()
        devices.torch_gc()

    def load_control_model(self, p, unet, model, lowvram):
        if model in Script.model_cache:
            print(f"Loading model from cache: {model}")
            return Script.model_cache[model]

        # Remove model from cache to clear space before building another model
        if len(Script.model_cache) > 0 and len(Script.model_cache) >= shared.opts.data.get("control_net_model_cache_size", 2):
            Script.model_cache.popitem(last=False)
            gc.collect()
            devices.torch_gc()

        model_net = self.build_control_model(p, unet, model, lowvram)

        if shared.opts.data.get("control_net_model_cache_size", 2) > 0:
            Script.model_cache[model] = model_net

        return model_net

    def build_control_model(self, p, unet, model, lowvram):

        model_path = global_state.cn_models.get(model, None)
        if model_path is None:
            raise RuntimeError(f"model not found: {model}")

        # trim '"' at start/end
        if model_path.startswith("\"") and model_path.endswith("\""):
            model_path = model_path[1:-1]

        if not os.path.exists(model_path):
            raise ValueError(f"file not found: {model_path}")

        print(f"Loading model: {model}")
        state_dict = load_state_dict(model_path)
        network_module = PlugableControlModel
        network_config = shared.opts.data.get("control_net_model_config", global_state.default_conf)
        if not os.path.isabs(network_config):
            network_config = os.path.join(global_state.script_dir, network_config)

        if any([k.startswith("body.") or k == 'style_embedding' for k, v in state_dict.items()]):
            # adapter model     
            network_module = PlugableAdapter
            network_config = shared.opts.data.get("control_net_model_adapter_config", global_state.default_conf_adapter)
            if not os.path.isabs(network_config):
                network_config = os.path.join(global_state.script_dir, network_config)
            
        override_config = os.path.splitext(model_path)[0] + ".yaml"
        if os.path.exists(override_config):
            network_config = override_config

        network = network_module(
            state_dict=state_dict, 
            config_path=network_config,  
            lowvram=lowvram,
            base_model=unet,
        )
        network.to(p.sd_model.device, dtype=p.sd_model.dtype)
        print(f"ControlNet model {model} loaded.")
        return network

    @staticmethod
    def get_remote_call(p, attribute, default=None, idx=0, strict=False, force=False):
        if not force and not shared.opts.data.get("control_net_allow_script_control", False):
            return default

        def get_element(obj, strict=False):
            if not isinstance(obj, list):
                return obj if not strict or idx == 0 else None
            elif idx < len(obj):
                return obj[idx]
            else:
                return None

        attribute_value = get_element(getattr(p, attribute, None), strict)
        default_value = get_element(default)
        return attribute_value if attribute_value is not None else default_value

    def parse_remote_call(self, p, unit: external_code.ControlNetUnit, idx):
        selector = self.get_remote_call

        unit.enabled = selector(p, "control_net_enabled", unit.enabled, idx, strict=True)
        unit.module = selector(p, "control_net_module", unit.module, idx)
        unit.model = selector(p, "control_net_model", unit.model, idx)
        unit.weight = selector(p, "control_net_weight", unit.weight, idx)
        unit.image = selector(p, "control_net_image", unit.image, idx)
        unit.scribble_mode = selector(p, "control_net_scribble_mode", unit.invert_image, idx)
        unit.resize_mode = selector(p, "control_net_resize_mode", unit.resize_mode, idx)
        unit.rgbbgr_mode = selector(p, "control_net_rgbbgr_mode", unit.rgbbgr_mode, idx)
        unit.low_vram = selector(p, "control_net_lowvram", unit.low_vram, idx)
        unit.processor_res = selector(p, "control_net_pres", unit.processor_res, idx)
        unit.threshold_a = selector(p, "control_net_pthr_a", unit.threshold_a, idx)
        unit.threshold_b = selector(p, "control_net_pthr_b", unit.threshold_b, idx)
        unit.guidance_start = selector(p, "control_net_guidance_start", unit.guidance_start, idx)
        unit.guidance_end = selector(p, "control_net_guidance_end", unit.guidance_end, idx)
        unit.guidance_end = selector(p, "control_net_guidance_strength", unit.guidance_end, idx)
        unit.guess_mode = selector(p, "control_net_guess_mode", unit.guess_mode, idx)

        return unit

    def detectmap_proc(self, detected_map, module, rgbbgr_mode, resize_mode, h, w):
        detected_map = HWC3(detected_map)
        if module == "normal_map" or rgbbgr_mode:
            control = torch.from_numpy(detected_map[:, :, ::-1].copy()).float().to(devices.get_device_for("controlnet")) / 255.0
        else:
            control = torch.from_numpy(detected_map.copy()).float().to(devices.get_device_for("controlnet")) / 255.0
            
        control = rearrange(control, 'h w c -> c h w')
        detected_map = rearrange(torch.from_numpy(detected_map), 'h w c -> c h w')

        if resize_mode == external_code.ResizeMode.INNER_FIT:
            transform = Compose([
                Resize(h if h<w else w, interpolation=InterpolationMode.BICUBIC),
                CenterCrop(size=(h, w)),
            ])
            control = transform(control)
            detected_map = transform(detected_map)
        elif resize_mode == external_code.ResizeMode.OUTER_FIT:
            transform = Compose([
                Resize(h if h>w else w, interpolation=InterpolationMode.BICUBIC),
                CenterCrop(size=(h, w))
            ]) 
            control = transform(control)
            detected_map = transform(detected_map)
        else:
            control = Resize((h,w), interpolation=InterpolationMode.BICUBIC)(control)
            detected_map = Resize((h,w), interpolation=InterpolationMode.BICUBIC)(detected_map)
            
        # for log use
        detected_map = rearrange(detected_map, 'c h w -> h w c').numpy().astype(np.uint8)
        return control, detected_map

    def is_ui(self, args):
        return args and isinstance(args[0], external_code.ControlNetUnit) and getattr(args[0], 'is_ui', False)

    def process(self, p, *args):
        """
        This function is called before processing begins for AlwaysVisible scripts.
        You can modify the processing object (p) here, inject hooks, etc.
        args contains all values returned by components from ui()
        """
        unet = p.sd_model.model.diffusion_model
        if self.latest_network is not None:
            # always restore (~0.05s)
            self.latest_network.restore(unet)

        params_group = external_code.get_all_units_from(args)
        enabled_units = []
        if len(params_group) == 0:
            # fill a null group
            remote_unit = self.parse_remote_call(p, self.get_default_ui_unit(), 0)
            if remote_unit.enabled:
                params_group.append(remote_unit)

        for idx, unit in enumerate(params_group):
            unit = self.parse_remote_call(p, unit, idx)
            if not unit.enabled:
                continue

            enabled_units.append(unit)
            if len(params_group) != 1:
                prefix = f"ControlNet-{idx}"
            else:
                prefix = "ControlNet"

            p.extra_generation_params.update({
                f"{prefix} Enabled": True,
                f"{prefix} Module": unit.module,
                f"{prefix} Model": unit.model,
                f"{prefix} Weight": unit.weight,
                f"{prefix} Guidance Start": unit.guidance_start,
                f"{prefix} Guidance End": unit.guidance_end,
            })

        if len(params_group) == 0 or len(enabled_units) == 0:
           self.latest_network = None
           return 

        detected_maps = []
        forward_params = []
        hook_lowvram = False
        
        # cache stuff
        if self.latest_model_hash != p.sd_model.sd_model_hash:
            self.clear_control_model_cache()

        # unload unused preproc
        module_list = [unit.module for unit in enabled_units]
        for key in self.unloadable:
            if key not in module_list:
                self.unloadable.get(unit.module, lambda:None)()

        self.latest_model_hash = p.sd_model.sd_model_hash
        for idx, unit in enumerate(enabled_units):
            p_input_image = self.get_remote_call(p, "control_net_input_image", None, idx)
            image = image_dict_from_unit(unit)
            if image is not None:
                while len(image['mask'].shape) < 3:
                    image['mask'] = image['mask'][..., np.newaxis]

            resize_mode = external_code.resize_mode_from_value(unit.resize_mode)
            invert_image = unit.invert_image

            if unit.low_vram:
                hook_lowvram = True
                
            model_net = self.load_control_model(p, unet, unit.model, unit.low_vram)
            model_net.reset()

            is_img2img = img2img_tab_tracker.submit_button == 'img2img_generate'
            is_img2img_batch_tab = is_img2img and img2img_tab_tracker.submit_img2img_tab == 'img2img_batch_tab'
            if is_img2img_batch_tab and getattr(p, "image_control", None) is not None:
                input_image = HWC3(np.asarray(p.image_control))
            elif p_input_image is not None:
                input_image = HWC3(np.asarray(p_input_image))
            elif image is not None:
                # Need to check the image for API compatibility
                if isinstance(image['image'], str):
                    from modules.api.api import decode_base64_to_image
                    input_image = HWC3(np.asarray(decode_base64_to_image(image['image'])))
                else:
                    input_image = HWC3(image['image'])

                # Adding 'mask' check for API compatibility
                if 'mask' in image and not ((image['mask'][:, :, 0]==0).all() or (image['mask'][:, :, 0]==255).all()):
                    print("using mask as input")
                    input_image = HWC3(image['mask'][:, :, 0])
                    invert_image = True
            else:
                # use img2img init_image as default
                input_image = getattr(p, "init_images", [None])[0] 
                if input_image is None:
                    raise ValueError('controlnet is enabled but no input image is given')
                input_image = HWC3(np.asarray(input_image))

            if issubclass(type(p), StableDiffusionProcessingImg2Img) and p.inpaint_full_res == True and p.image_mask is not None:
                input_image = Image.fromarray(input_image)
                mask = p.image_mask.convert('L')
                crop_region = masking.get_crop_region(np.array(mask), p.inpaint_full_res_padding)
                crop_region = masking.expand_crop_region(crop_region, p.width, p.height, mask.width, mask.height)

                input_image = input_image.crop(crop_region)
                input_image = images.resize_image(2, input_image, p.width, p.height)
                input_image = HWC3(np.asarray(input_image))

            if invert_image:
                detected_map = np.zeros_like(input_image, dtype=np.uint8)
                detected_map[np.min(input_image, axis=2) < 127] = 255
                input_image = detected_map

            print(f"Loading preprocessor: {unit.module}")
            preprocessor = self.preprocessor[unit.module]
            h, w, bsz = p.height, p.width, p.batch_size
            if unit.processor_res > 64:
                detected_map, is_image = preprocessor(input_image, res=unit.processor_res, thr_a=unit.threshold_a, thr_b=unit.threshold_b)
            else:
                detected_map, is_image = preprocessor(input_image)
            
            if is_image:
                control, detected_map = self.detectmap_proc(detected_map, unit.module, unit.rgbbgr_mode, resize_mode, h, w)
                detected_maps.append((detected_map, unit.module))
            else:
                control = detected_map  

            forward_param = ControlParams(
                control_model=model_net,
                hint_cond=control,
                guess_mode=unit.guess_mode,
                weight=unit.weight,
                guidance_stopped=False,
                start_guidance_percent=unit.guidance_start,
                stop_guidance_percent=unit.guidance_end,
                advanced_weighting=None,
                is_adapter=isinstance(model_net, PlugableAdapter),
                is_extra_cond=getattr(model_net, "target", "") == "scripts.adapter.StyleAdapter"
            )
            forward_params.append(forward_param)

            del model_net

        self.latest_network = UnetHook(lowvram=hook_lowvram)    
        self.latest_network.hook(unet)
        self.latest_network.notify(forward_params, p.sampler_name in ["DDIM", "PLMS", "UniPC"])
        self.detected_map = detected_maps

        if len(enabled_units) > 0 and shared.opts.data.get("control_net_skip_img2img_processing") and hasattr(p, "init_images"):
            swap_img2img_pipeline(p)

    def postprocess(self, p, processed, *args):
        if shared.opts.data.get("control_net_detectmap_autosaving", False) and self.latest_network is not None:
            for detect_map, module in self.detected_map:
                detectmap_dir = os.path.join(shared.opts.data.get("control_net_detectedmap_dir", False), module)
                if not os.path.isabs(detectmap_dir):
                    detectmap_dir = os.path.join(p.outpath_samples, detectmap_dir)
                if module != "none":
                    os.makedirs(detectmap_dir, exist_ok=True)
                    img = Image.fromarray(detect_map)
                    save_image(img, detectmap_dir, module)

        is_img2img = img2img_tab_tracker.submit_button == 'img2img_generate'
        is_img2img_batch_tab = self.is_ui(args) and is_img2img and img2img_tab_tracker.submit_img2img_tab == 'img2img_batch_tab'
        if self.latest_network is None or is_img2img_batch_tab:
            return

        no_detectmap_opt = shared.opts.data.get("control_net_no_detectmap", False)
        if not no_detectmap_opt and hasattr(self, "detected_map") and self.detected_map is not None:
            for detect_map, module in self.detected_map:
                if detect_map is None:
                    continue
                if module in ["canny", "mlsd", "scribble", "fake_scribble", "pidinet", "binary"]:
                    detect_map = 255-detect_map
                processed.images.extend([Image.fromarray(detect_map)])

        self.input_image = None
        self.latest_network.restore(p.sd_model.model.diffusion_model)
        self.latest_network = None

        gc.collect()
        devices.torch_gc()

def update_script_args(p, value, arg_idx):
    for s in scripts.scripts_txt2img.alwayson_scripts:
        if isinstance(s, Script):
            args = list(p.script_args)
            # print(f"Changed arg {arg_idx} from {args[s.args_from + arg_idx - 1]} to {value}")
            args[s.args_from + arg_idx] = value
            p.script_args = tuple(args)
            break
        

def on_ui_settings():
    section = ('control_net', "ControlNet")
    shared.opts.add_option("control_net_model_config", shared.OptionInfo(
        global_state.default_conf, "Config file for Control Net models", section=section))
    shared.opts.add_option("control_net_model_adapter_config", shared.OptionInfo(
        global_state.default_conf_adapter, "Config file for Adapter models", section=section))
    shared.opts.add_option("control_net_detectedmap_dir", shared.OptionInfo(
        global_state.default_detectedmap_dir, "Directory for detected maps auto saving", section=section))
    shared.opts.add_option("control_net_models_path", shared.OptionInfo(
        "", "Extra path to scan for ControlNet models (e.g. training output directory)", section=section))
    shared.opts.add_option("control_net_max_models_num", shared.OptionInfo(
        1, "Multi ControlNet: Max models amount (requires restart)", gr.Slider, {"minimum": 1, "maximum": 10, "step": 1}, section=section))
    shared.opts.add_option("control_net_model_cache_size", shared.OptionInfo(
        1, "Model cache size (requires restart)", gr.Slider, {"minimum": 1, "maximum": 5, "step": 1}, section=section))
    shared.opts.add_option("control_net_control_transfer", shared.OptionInfo(
        False, "Apply transfer control when loading models", gr.Checkbox, {"interactive": True}, section=section))
    shared.opts.add_option("control_net_no_detectmap", shared.OptionInfo(
        False, "Do not append detectmap to output", gr.Checkbox, {"interactive": True}, section=section))
    shared.opts.add_option("control_net_detectmap_autosaving", shared.OptionInfo(
        False, "Allow detectmap auto saving", gr.Checkbox, {"interactive": True}, section=section))
    shared.opts.add_option("control_net_only_midctrl_hires", shared.OptionInfo(
        True, "Use mid-control on highres pass (second pass)", gr.Checkbox, {"interactive": True}, section=section))
    shared.opts.add_option("control_net_allow_script_control", shared.OptionInfo(
        False, "Allow other script to control this extension", gr.Checkbox, {"interactive": True}, section=section))
    shared.opts.add_option("control_net_skip_img2img_processing", shared.OptionInfo(
        False, "Skip img2img processing when using img2img initial image", gr.Checkbox, {"interactive": True}, section=section))
    shared.opts.add_option("control_net_monocular_depth_optim", shared.OptionInfo(
        False, "Enable optimized monocular depth estimation", gr.Checkbox, {"interactive": True}, section=section))
    shared.opts.add_option("control_net_only_mid_control", shared.OptionInfo(
        False, "Only use mid-control when inference", gr.Checkbox, {"interactive": True}, section=section))
    shared.opts.add_option("control_net_cfg_based_guidance", shared.OptionInfo(
        False, "Enable CFG-Based guidance", gr.Checkbox, {"interactive": True}, section=section))
    # shared.opts.add_option("control_net_advanced_weighting", shared.OptionInfo(
    #     False, "Enable advanced weight tuning", gr.Checkbox, {"interactive": False}, section=section))
    
    
class Img2ImgTabTracker:
    def __init__(self):
        self.img2img_tabs = set()
        self.active_img2img_tab = 'img2img_img2img_tab'
        self.submit_img2img_tab = None
        self.submit_button = None

    def save_submit_img2img_tab(self, button):
        self.submit_img2img_tab = self.active_img2img_tab
        self.submit_button = button.elem_id

    def set_active_img2img_tab(self, tab):
        self.active_img2img_tab = tab.elem_id

    def on_after_component_callback(self, component, **_kwargs):
        if type(component) is gr.State:
            return

        if type(component) is gr.Button and component.elem_id in ('img2img_generate', 'txt2img_generate'):
            component.click(fn=self.save_submit_img2img_tab, inputs=gr.State(component), outputs=[])
            return

        tab = getattr(component, 'parent', None)
        is_tab = type(tab) is gr.Tab and getattr(tab, 'elem_id', None) is not None
        is_img2img_tab = is_tab and getattr(tab, 'parent', None) is not None and getattr(tab.parent, 'elem_id', None) == 'mode_img2img'
        if is_img2img_tab and tab.elem_id not in self.img2img_tabs:
            tab.select(fn=self.set_active_img2img_tab, inputs=gr.State(tab), outputs=[])
            self.img2img_tabs.add(tab.elem_id)
            return


img2img_tab_tracker = Img2ImgTabTracker()
script_callbacks.on_ui_settings(on_ui_settings)
script_callbacks.on_after_component(img2img_tab_tracker.on_after_component_callback)<|MERGE_RESOLUTION|>--- conflicted
+++ resolved
@@ -51,13 +51,6 @@
 reverse_symbol = '\U000021C4'       # ⇄
 scissors_symbol = '\U00002702'      # ✂
 tossup_symbol = '\u2934'
-
-<<<<<<< HEAD
-PARAM_COUNT = 15
-=======
-webcam_enabled = False
-webcam_mirrored = False
->>>>>>> 56194e11
 
 
 class ToolButton(gr.Button, gr.components.FormComponent):
@@ -199,7 +192,7 @@
     def uigroup(self, tabname, is_img2img):
         ctrls = ()
         infotext_fields = []
-<<<<<<< HEAD
+        default_unit = self.get_default_ui_unit()
         webcam_enabled = gr.State(False)
         webcam_mirrored = gr.State(False)
         input_tabs = gr.Tabs(elem_id="controlnet_image_tabs")
@@ -210,12 +203,6 @@
                 cropped_image = gr.Image(label="Crop image", interactive=True, tool="select")
             with gr.Tab("Annotator Result", id="tab_result"):
                 generated_image = gr.Image(label="Annotator result", interactive=False).style(height=240)
-=======
-        default_unit = self.get_default_ui_unit()
-        with gr.Row():
-            input_image = gr.Image(source='upload', mirror_webcam=False, type='numpy', tool='sketch')
-            generated_image = gr.Image(label="Annotator result", visible=False)
->>>>>>> 56194e11
 
         with gr.Row():
             gr.HTML(value='<p>Invert colors if your image has white background.<br >Change your brush width to make it thinner if you want to draw something.<br ></p>')
