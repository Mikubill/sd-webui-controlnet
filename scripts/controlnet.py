--- conflicted
+++ resolved
@@ -132,12 +132,13 @@
         # copy to enable modifying the dict and prevent response serialization error
         image = dict(image)
 
-<<<<<<< HEAD
     # copy to enable modifying the dict and prevent response serialization error
     result = {'image': image['image'], 'mask': image['mask']}
 
     if isinstance(result['image'], str):
-        if result['image']:
+        if os.path.exists(image['image']):
+            image['image'] = numpy.array(Image.open(image['image'])).astype('uint8')
+        elif result['image']:
             result['image'] = external_code.to_base64_nparray(result['image'])        
         else:
             result['image'] = None
@@ -154,13 +155,6 @@
             result['mask'] = np.zeros_like(result['image'], dtype=np.uint8)    
     elif result['mask'] is None:
         result['mask'] = np.zeros_like(result['image'], dtype=np.uint8)
-=======
-    if isinstance(image['image'], str):
-        if os.path.exists(image['image']):
-            image['image'] = numpy.array(Image.open(image['image'])).astype('uint8')
-        else:
-            image['image'] = external_code.to_base64_nparray(image['image'])
->>>>>>> a07f6e8a
 
     if isinstance(image['mask'], str):
         if os.path.exists(image['mask']):
