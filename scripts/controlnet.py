--- conflicted
+++ resolved
@@ -55,15 +55,8 @@
 scissors_symbol = '\U00002702'      # ✂
 tossup_symbol = '\u2934'
 
-<<<<<<< HEAD
-=======
-webcam_enabled = False
-webcam_mirrored = False
-
 txt2img_submit_button = None
 img2img_submit_button = None
-
->>>>>>> 0b7c3e98
 
 class ToolButton(gr.Button, gr.components.FormComponent):
     """Small button with single emoji as text, fits inside gradio forms"""
@@ -181,34 +174,22 @@
         ctrls = ()
         infotext_fields = []
         default_unit = self.get_default_ui_unit()
-<<<<<<< HEAD
         webcam_enabled = gr.State(False)
         webcam_mirrored = gr.State(False)
         input_tabs = gr.Tabs(elem_id="controlnet_image_tabs")
         with input_tabs:
             with gr.Tab("Input Image", id="tab_input"):
-                input_image = gr.Image(source='upload', mirror_webcam=False, type='numpy', tool='sketch', elem_id=f'{elem_id_tabname}_{tabname}_input_image')
+                gr.Image(source='upload', brush_radius=20, mirror_webcam=False, type='numpy', tool='sketch', elem_id=f'{elem_id_tabname}_{tabname}_input_image')
             with gr.Tab("Crop Image", id="tab_crop"):
                 cropped_image = gr.Image(label="Crop image", interactive=True, tool="select")
-            with gr.Tab("Annotator Result", id="tab_result", elem_id=f'{elem_id_tabname}_{tabname}_generated_image'):
-                generated_image = gr.Image(label="Annotator result", interactive=False).style(height=240)
+            with gr.Tab("Annotator Result", id="tab_result"):
+                generated_image = gr.Image(label="Annotator result", interactive=False, elem_id=f'{elem_id_tabname}_{tabname}_generated_image').style(height=240)
 
         with gr.Row():
-            gr.HTML(value='<p>Invert colors if your image has white background.<br >Change your brush width to make it thinner if you want to draw something.<br ></p>')
+            gr.HTML(value='<p>Set the preprocessor to [invert] If your image has white background and black lines.</p>')
             webcam_button = ToolButton(value=camera_symbol)
             webcam_mirror_button = ToolButton(value=reverse_symbol)
             crop_button = ToolButton(value=scissors_symbol)
-=======
-        with gr.Row():
-            input_image = gr.Image(source='upload', brush_radius=20, mirror_webcam=False, type='numpy', tool='sketch', elem_id=f'{elem_id_tabname}_{tabname}_input_image')
-            generated_image = gr.Image(label="Annotator result", visible=False, elem_id=f'{elem_id_tabname}_{tabname}_generated_image')
-
-        with gr.Row():
-            gr.HTML(value='<p>Set the preprocessor to [invert] If your image has white background and black lines.</p>')
-
-            webcam_enable = ToolButton(value=camera_symbol)
-            webcam_mirror = ToolButton(value=reverse_symbol)
->>>>>>> 0b7c3e98
             send_dimen_button = ToolButton(value=tossup_symbol)
 
         with gr.Row():
@@ -399,28 +380,6 @@
         resize_mode = gr.Radio(choices=[e.value for e in external_code.ResizeMode], value=default_unit.resize_mode.value, label="Resize Mode")
         
         def run_annotator(image, module, pres, pthr_a, pthr_b):
-<<<<<<< HEAD
-            if image:
-                img = HWC3(image['image'])
-                if not ((image['mask'][:, :, 0]==0).all() or (image['mask'][:, :, 0]==255).all()):
-                    img = HWC3(image['mask'][:, :, 0])
-
-                module = self.get_module_basename(module)
-                preprocessor = self.preprocessor[module]
-                result = None
-                if pres > 64:
-                    result, is_image = preprocessor(img, res=pres, thr_a=pthr_a, thr_b=pthr_b)
-                else:
-                    result, is_image = preprocessor(img)
-
-                if is_image:
-                    return gr.update(value=result, visible=True, interactive=False)
-        
-        with gr.Row():
-            annotator_button = gr.Button(value="Preview annotator result")
-
-        annotator_button.click(fn=run_annotator, inputs=[input_image, module, processor_res, threshold_a, threshold_b], outputs=[generated_image, input_tabs])
-=======
             img = HWC3(image['image'])
             if not ((image['mask'][:, :, 0] == 0).all() or (image['mask'][:, :, 0] == 255).all()):
                 img = HWC3(image['mask'][:, :, 0])
@@ -447,16 +406,10 @@
         
         annotator_button.click(fn=run_annotator, inputs=[input_image, module, processor_res, threshold_a, threshold_b], outputs=[generated_image])
         annotator_button_hide.click(fn=lambda: gr.update(visible=False), inputs=None, outputs=[generated_image])
->>>>>>> 0b7c3e98
 
         if is_img2img:
             send_dimen_button.click(fn=send_dimensions, inputs=[input_image], outputs=[self.img2img_w_slider, self.img2img_h_slider])
         else:
-<<<<<<< HEAD
-            send_dimen_button.click(fn=send_dimensions, inputs=[input_image], outputs=[self.txt2img_w_slider, self.txt2img_h_slider])                                        
-
-        ctrls += (input_image, scribble_mode, resize_mode, rgbbgr_mode)
-=======
             send_dimen_button.click(fn=send_dimensions, inputs=[input_image], outputs=[self.txt2img_w_slider, self.txt2img_h_slider])
 
         with gr.Accordion(label='Drawing Canvas', open=False):
@@ -471,7 +424,6 @@
             create_button.click(fn=create_canvas, inputs=[canvas_height, canvas_width], outputs=[input_image])
         
         ctrls += (input_image, resize_mode)
->>>>>>> 0b7c3e98
         ctrls += (lowvram,)
         ctrls += (processor_res, threshold_a, threshold_b, guidance_start, guidance_end, guess_mode)
         self.register_modules(tabname, ctrls)
