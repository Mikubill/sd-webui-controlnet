import gc
import os
import stat
from collections import OrderedDict

import torch

import modules.scripts as scripts
from modules import shared, devices, script_callbacks, processing, masking, images
import gradio as gr
import numpy as np

from einops import rearrange
from scripts.cldm import PlugableControlModel
from scripts.processor import *
from scripts.adapter import PlugableAdapter
from scripts.utils import load_state_dict
from scripts.hook import ControlParams, UnetHook
from modules import sd_models
from modules.paths import models_path
from modules.processing import StableDiffusionProcessingImg2Img
from modules.images import save_image
from PIL import Image
from torchvision.transforms import Resize, InterpolationMode, CenterCrop, Compose

gradio_compat = True
try:
    from distutils.version import LooseVersion
    from importlib_metadata import version
    if LooseVersion(version("gradio")) < LooseVersion("3.10"):
        gradio_compat = False
except ImportError:
    pass

# svgsupports
svgsupport = False
try:
    import io
    import base64
    from svglib.svglib import svg2rlg
    from reportlab.graphics import renderPM
    svgsupport = True
except ImportError:
    pass

CN_MODEL_EXTS = [".pt", ".pth", ".ckpt", ".safetensors"]
cn_models = {}      # "My_Lora(abcd1234)" -> C:/path/to/model.safetensors
cn_models_names = {}  # "my_lora" -> "My_Lora(abcd1234)"
cn_models_dir = os.path.join(models_path, "ControlNet")
cn_models_dir_old = os.path.join(scripts.basedir(), "models")
os.makedirs(cn_models_dir, exist_ok=True)
default_conf = os.path.join(scripts.basedir(), "models", "cldm_v15.yaml")
default_conf_adapter = os.path.join(scripts.basedir(), "models", "sketch_adapter_v14.yaml")
cn_detectedmap_dir = os.path.join(scripts.basedir(), "detected_maps")
os.makedirs(cn_detectedmap_dir, exist_ok=True)
default_detectedmap_dir = cn_detectedmap_dir
refresh_symbol = '\U0001f504'       # 🔄
switch_values_symbol = '\U000021C5' # ⇅
camera_symbol = '\U0001F4F7'        # 📷
reverse_symbol = '\U000021C4'       # ⇄

webcam_enabled = False
webcam_mirrored = False


class ToolButton(gr.Button, gr.components.FormComponent):
    """Small button with single emoji as text, fits inside gradio forms"""

    def __init__(self, **kwargs):
        super().__init__(variant="tool", **kwargs)

    def get_block_name(self):
        return "button"
    

def traverse_all_files(curr_path, model_list):
    f_list = [(os.path.join(curr_path, entry.name), entry.stat())
              for entry in os.scandir(curr_path)]
    for f_info in f_list:
        fname, fstat = f_info
        if os.path.splitext(fname)[1] in CN_MODEL_EXTS:
            model_list.append(f_info)
        elif stat.S_ISDIR(fstat.st_mode):
            model_list = traverse_all_files(fname, model_list)
    return model_list


def get_all_models(sort_by, filter_by, path):
    res = OrderedDict()
    fileinfos = traverse_all_files(path, [])
    filter_by = filter_by.strip(" ")
    if len(filter_by) != 0:
        fileinfos = [x for x in fileinfos if filter_by.lower()
                     in os.path.basename(x[0]).lower()]
    if sort_by == "name":
        fileinfos = sorted(fileinfos, key=lambda x: os.path.basename(x[0]))
    elif sort_by == "date":
        fileinfos = sorted(fileinfos, key=lambda x: -x[1].st_mtime)
    elif sort_by == "path name":
        fileinfos = sorted(fileinfos)

    for finfo in fileinfos:
        filename = finfo[0]
        name = os.path.splitext(os.path.basename(filename))[0]
        # Prevent a hypothetical "None.pt" from being listed.
        if name != "None":
            res[name + f" [{sd_models.model_hash(filename)}]"] = filename

    return res


def find_closest_lora_model_name(search: str):
    if not search:
        return None
    if search in cn_models:
        return search
    search = search.lower()
    if search in cn_models_names:
        return cn_models_names.get(search)
    applicable = [name for name in cn_models_names.keys()
                  if search in name.lower()]
    if not applicable:
        return None
    applicable = sorted(applicable, key=lambda name: len(name))
    return cn_models_names[applicable[0]]


def swap_img2img_pipeline(p: processing.StableDiffusionProcessingImg2Img):
    p.__class__ = processing.StableDiffusionProcessingTxt2Img
    dummy = processing.StableDiffusionProcessingTxt2Img()
    for k,v in dummy.__dict__.items():
        if hasattr(p, k):
            continue
        setattr(p, k, v)


def update_cn_models():
    global cn_models, cn_models_names
    res = OrderedDict()
    ext_dirs = (shared.opts.data.get("control_net_models_path", None), getattr(shared.cmd_opts, 'controlnet_dir', None))
    extra_lora_paths = (extra_lora_path for extra_lora_path in ext_dirs
                if extra_lora_path is not None and os.path.exists(extra_lora_path))
    paths = [cn_models_dir, cn_models_dir_old, *extra_lora_paths]

    for path in paths:
        sort_by = shared.opts.data.get(
            "control_net_models_sort_models_by", "name")
        filter_by = shared.opts.data.get("control_net_models_name_filter", "")
        found = get_all_models(sort_by, filter_by, path)
        res = {**found, **res}

    cn_models = OrderedDict(**{"None": None}, **res)
    cn_models_names = {}
    for name_and_hash, filename in cn_models.items():
        if filename == None:
            continue
        name = os.path.splitext(os.path.basename(filename))[0].lower()
        cn_models_names[name] = name_and_hash


update_cn_models()


class Script(scripts.Script):
    def __init__(self) -> None:
        super().__init__()
        self.model_cache = {}
        self.latest_network = None
        self.preprocessor = {
            "none": lambda x, *args, **kwargs: x,
            "canny": canny,
            "depth": midas,
            "depth_leres": leres,
            "hed": hed,
            "mlsd": mlsd,
            "normal_map": midas_normal,
            "openpose": openpose,
            # "openpose_hand": openpose_hand,
            "pidinet": pidinet,
            "scribble": simple_scribble,
            "fake_scribble": fake_scribble,
            "segmentation": uniformer,
        }
        self.unloadable = {
            "hed": unload_hed,
            "fake_scribble": unload_hed,
            "mlsd": unload_mlsd,
            "depth": unload_midas,
            "depth_leres": unload_leres,
            "normal_map": unload_midas,
            "pidinet": unload_pidinet,
            "openpose": unload_openpose,
            "openpose_hand": unload_openpose,
            "segmentation": unload_uniformer,
        }
        self.input_image = None
        self.latest_model_hash = ""

    def title(self):
        return "ControlNet for generating"

    def show(self, is_img2img):
        # if is_img2img:
            # return False
        return scripts.AlwaysVisible
    
    def get_threshold_block(self, proc):
        pass
    
    def accordion(self, name, is_img2img):
        ctrls = ()
        infotext_fields = []
        with gr.Accordion(name, open=False):
            with gr.Column():
                input_image = gr.Image(source='upload', mirror_webcam=False, type='numpy', tool='sketch')
                generated_image = gr.Image(label="Annotator result", visible=False)

            with gr.Row():
                gr.HTML(value='<p>Enable scribble mode if your image has white background.<br >Change your brush width to make it thinner if you want to draw something.<br ></p>')
                webcam_enable = ToolButton(value=camera_symbol)
                webcam_mirror = ToolButton(value=reverse_symbol)

            with gr.Row():
                enabled = gr.Checkbox(label='Enable', value=False)
                scribble_mode = gr.Checkbox(label='Scribble Mode', value=False)
                rgbbgr_mode = gr.Checkbox(label='RGB to BGR', value=False)
                lowvram = gr.Checkbox(label='Low VRAM', value=False)
                guess_mode = gr.Checkbox(label='Guess Mode', value=False)

            ctrls += (enabled,)
            # infotext_fields.append((enabled, "ControlNet Enabled"))
                
            def webcam_toggle():
                global webcam_enabled
                webcam_enabled = not webcam_enabled
                return {"value": None, "source": "webcam" if webcam_enabled else "upload", "__type__": "update"}
                    
            def webcam_mirror_toggle():
                global webcam_mirrored
                webcam_mirrored = not webcam_mirrored
                return {"mirror_webcam": webcam_mirrored, "__type__": "update"}
                
            webcam_enable.click(fn=webcam_toggle, outputs=input_image)
            webcam_mirror.click(fn=webcam_mirror_toggle, outputs=input_image)

            def refresh_all_models(*inputs):
                update_cn_models()
                    
                dd = inputs[0]
                selected = dd if dd in cn_models else "None"
                return gr.Dropdown.update(value=selected, choices=list(cn_models.keys()))

            with gr.Row():
                module = gr.Dropdown(list(self.preprocessor.keys()), label=f"Preprocessor", value="none")
                model = gr.Dropdown(list(cn_models.keys()), label=f"Model", value="None")
                refresh_models = ToolButton(value=refresh_symbol)
                refresh_models.click(refresh_all_models, model, model)
                    # ctrls += (refresh_models, )
            with gr.Row():
                weight = gr.Slider(label=f"Weight", value=1.0, minimum=0.0, maximum=2.0, step=.05)
                guidance_strength =  gr.Slider(label="Guidance strength (T)", value=1.0, minimum=0.0, maximum=1.0, interactive=True)

                ctrls += (module, model, weight,)
                    # model_dropdowns.append(model)
            def build_sliders(module):
                if module == "canny":
                    return [
                        gr.update(label="Annotator resolution", value=512, minimum=64, maximum=2048, step=1, interactive=True),
                        gr.update(label="Canny low threshold", minimum=1, maximum=255, value=100, step=1, interactive=True),
                        gr.update(label="Canny high threshold", minimum=1, maximum=255, value=200, step=1, interactive=True),
                        gr.update(visible=True)
                    ]
                elif module == "mlsd": #Hough
                    return [
                        gr.update(label="Hough Resolution", minimum=64, maximum=2048, value=512, step=1, interactive=True),
                        gr.update(label="Hough value threshold (MLSD)", minimum=0.01, maximum=2.0, value=0.1, step=0.01, interactive=True),
                        gr.update(label="Hough distance threshold (MLSD)", minimum=0.01, maximum=20.0, value=0.1, step=0.01, interactive=True),
                        gr.update(visible=True)
                    ]
                elif module in ["hed", "fake_scribble"]:
                    return [
                        gr.update(label="HED Resolution", minimum=64, maximum=2048, value=512, step=1, interactive=True),
                        gr.update(label="Threshold A", value=64, minimum=64, maximum=1024, interactive=False),
                        gr.update(label="Threshold B", value=64, minimum=64, maximum=1024, interactive=False),
                        gr.update(visible=True)
                    ]
                elif module in ["openpose", "openpose_hand", "segmentation"]:
                    return [
                        gr.update(label="Annotator Resolution", minimum=64, maximum=2048, value=512, step=1, interactive=True),
                        gr.update(label="Threshold A", value=64, minimum=64, maximum=1024, interactive=False),
                        gr.update(label="Threshold B", value=64, minimum=64, maximum=1024, interactive=False),
                        gr.update(visible=True)
                    ]
                elif module == "depth":
                    return [
                        gr.update(label="Midas Resolution", minimum=64, maximum=2048, value=384, step=1, interactive=True),
                        gr.update(label="Threshold A", value=64, minimum=64, maximum=1024, interactive=False),
                        gr.update(label="Threshold B", value=64, minimum=64, maximum=1024, interactive=False),
                        gr.update(visible=True)
                    ]
                elif module in ["depth_leres", "depth_leres_boost"]:
                    return [
                        gr.update(label="LeReS Resolution", minimum=64, maximum=2048, value=512, step=1, interactive=True),
                        gr.update(label="Remove Near %", value=0, minimum=0, maximum=100, step=0.1, interactive=True),
                        gr.update(label="Remove Background %", value=0, minimum=0, maximum=100, step=0.1, interactive=True),
                        gr.update(visible=True)
                    ]
                elif module == "normal_map":
                    return [
                        gr.update(label="Normal Resolution", minimum=64, maximum=2048, value=512, step=1, interactive=True),
                        gr.update(label="Normal background threshold", minimum=0.0, maximum=1.0, value=0.4, step=0.01, interactive=True),
                        gr.update(label="Threshold B", value=64, minimum=64, maximum=1024, interactive=False),
                        gr.update(visible=True)
                    ]
                elif module == "none":
                    return [
                        gr.update(label="Normal Resolution", value=64, minimum=64, maximum=2048, interactive=False),
                        gr.update(label="Threshold A", value=64, minimum=64, maximum=1024, interactive=False),
                        gr.update(label="Threshold B", value=64, minimum=64, maximum=1024, interactive=False),
                        gr.update(visible=False)
                    ]
                else:
                    return [
                        gr.update(label="Annotator resolution", value=512, minimum=64, maximum=2048, step=1, interactive=True),
                        gr.update(label="Threshold A", value=64, minimum=64, maximum=1024, interactive=False),
                        gr.update(label="Threshold B", value=64, minimum=64, maximum=1024, interactive=False),
                        gr.update(visible=True)
                    ]
                    
            # advanced options    
            advanced = gr.Column(visible=False)
            with advanced:
                processor_res = gr.Slider(label="Annotator resolution", value=64, minimum=64, maximum=2048, interactive=False)
                threshold_a =  gr.Slider(label="Threshold A", value=64, minimum=64, maximum=1024, interactive=False)
                threshold_b =  gr.Slider(label="Threshold B", value=64, minimum=64, maximum=1024, interactive=False)
                
            if gradio_compat:    
                module.change(build_sliders, inputs=[module], outputs=[processor_res, threshold_a, threshold_b, advanced])
                    
            # infotext_fields.extend((module, model, weight))

            def create_canvas(h, w):
                return np.zeros(shape=(h, w, 3), dtype=np.uint8) + 255
                
<<<<<<< HEAD
                def onInputChange(x):
                    ##infoHTMLSize = "<p>SVG-size: " + str(drawing.width) + " x " + str(drawing.height)
                    #infoHtml += "size: "#+ str(input_image['image'].shape[0]) + " x " + str(input_image['image'].shape[1])
                    print ("yooooo")
                    return 

                def svgPreprocess(inputs):
                    if (inputs):
                        if (inputs['image'].startswith("data:image/svg+xml;base64,") and svgsupport):
                            svg_data = base64.b64decode(inputs['image'].replace('data:image/svg+xml;base64,',''))
                            drawing = svg2rlg(io.BytesIO(svg_data))
                            png_data = renderPM.drawToString(drawing, fmt='PNG', dpi=72)
                            encoded_string = base64.b64encode(png_data)
                            base64_str = str(encoded_string, "utf-8")
                            base64_str = "data:image/png;base64,"+ base64_str
                            inputs['image'] = base64_str
                        return input_image.orgpreprocess(inputs)
                    return None

                resize_mode = gr.Radio(choices=["Envelope (Outer Fit)", "Scale to Fit (Inner Fit)", "Just Resize"], value="Scale to Fit (Inner Fit)", label="Resize Mode")
                with gr.Row():
                    with gr.Column():
                        canvas_width = gr.Slider(label="Canvas Width", minimum=256, maximum=1024, value=512, step=64)
                        canvas_height = gr.Slider(label="Canvas Height", minimum=256, maximum=1024, value=512, step=64)
=======
            def svgPreprocess(inputs):
                if (inputs):
                    if (inputs['image'].startswith("data:image/svg+xml;base64,") and svgsupport):
                        svg_data = base64.b64decode(inputs['image'].replace('data:image/svg+xml;base64,',''))
                        drawing = svg2rlg(io.BytesIO(svg_data))
                        png_data = renderPM.drawToString(drawing, fmt='PNG')
                        encoded_string = base64.b64encode(png_data)
                        base64_str = str(encoded_string, "utf-8")
                        base64_str = "data:image/png;base64,"+ base64_str
                        inputs['image'] = base64_str
                    return input_image.orgpreprocess(inputs)
                return None

            resize_mode = gr.Radio(choices=["Envelope (Outer Fit)", "Scale to Fit (Inner Fit)", "Just Resize"], value="Scale to Fit (Inner Fit)", label="Resize Mode")
            with gr.Row():
                with gr.Column():
                    canvas_width = gr.Slider(label="Canvas Width", minimum=256, maximum=1024, value=512, step=64)
                    canvas_height = gr.Slider(label="Canvas Height", minimum=256, maximum=1024, value=512, step=64)
>>>>>>> 9831aa30
                        
                if gradio_compat:
                    canvas_swap_res = ToolButton(value=switch_values_symbol)
                    canvas_swap_res.click(lambda w, h: (h, w), inputs=[canvas_width, canvas_height], outputs=[canvas_width, canvas_height])
                        
            create_button = gr.Button(value="Create blank canvas")
            create_button.click(fn=create_canvas, inputs=[canvas_height, canvas_width], outputs=[input_image])
            
            def run_annotator(image, module, pres, pthr_a, pthr_b):
                img = HWC3(image['image'])
                if not ((image['mask'][:, :, 0]==0).all() or (image['mask'][:, :, 0]==255).all()):
                    img = HWC3(image['mask'][:, :, 0])
                preprocessor = self.preprocessor[module]
                result = None
                if pres > 64:
                    result = preprocessor(img, res=pres, thr_a=pthr_a, thr_b=pthr_b)
                else:
                    result = preprocessor(img)
                return gr.update(value=result, visible=True, interactive=False)
            
            with gr.Row():
                annotator_button = gr.Button(value="Preview annotator result")
                annotator_button_hide = gr.Button(value="Hide annotator result")
            
            annotator_button.click(fn=run_annotator, inputs=[input_image, module, processor_res, threshold_a, threshold_b], outputs=[generated_image])
            annotator_button_hide.click(fn=lambda: gr.update(visible=False), outputs=[generated_image])
                                                    
            ctrls += (input_image, scribble_mode, resize_mode, rgbbgr_mode)
            ctrls += (lowvram,)
            ctrls += (processor_res, threshold_a, threshold_b, guidance_strength, guess_mode)
                
<<<<<<< HEAD
                input_image.orgpreprocess=input_image.preprocess
                input_image.preprocess=svgPreprocess
#                input_image.change (onInputChange, inputs=input_image, outputs=None)

=======
            input_image.orgpreprocess=input_image.preprocess
            input_image.preprocess=svgPreprocess
        
>>>>>>> 9831aa30
        return ctrls
        

    def ui(self, is_img2img):
        """this function should create gradio UI elements. See https://gradio.app/docs/#components
        The return value should be an array of all components that are used in processing.
        Values of those returned components will be passed to run() and process() functions.
        """
        ctrls_group = ()
        max_models = shared.opts.data.get("control_net_max_models_num", 1)
        with gr.Group():
            if max_models > 1:
                for i in range(max_models):
                    ctrls_group += self.accordion(f"ControlNet - {i}", is_img2img) 
            else:
                ctrls_group += self.accordion(f"ControlNet", is_img2img)

        return ctrls_group
        
    def build_control_model(self, p, unet, model, lowvram):

        model_path = cn_models.get(model, None)
        if model_path is None:
            raise RuntimeError(f"model not found: {model}")

        # trim '"' at start/end
        if model_path.startswith("\"") and model_path.endswith("\""):
            model_path = model_path[1:-1]

        if not os.path.exists(model_path):
            raise ValueError(f"file not found: {model_path}")

        print(f"Loading model: {model}")
        state_dict = load_state_dict(model_path)
        network_module = PlugableControlModel
        network_config = shared.opts.data.get("control_net_model_config", default_conf)
        if any([k.startswith("body.") for k, v in state_dict.items()]):
            # adapter model     
            network_module = PlugableAdapter
            network_config = shared.opts.data.get("control_net_model_adapter_config", default_conf_adapter)

        network = network_module(
            state_dict=state_dict, 
            config_path=network_config,  
            lowvram=lowvram,
            base_model=unet,
        )
        network.to(p.sd_model.device, dtype=p.sd_model.dtype)
        print(f"ControlNet model {model} loaded.")
        return network
    
    def process(self, p, *args):
        """
        This function is called before processing begins for AlwaysVisible scripts.
        You can modify the processing object (p) here, inject hooks, etc.
        args contains all values returned by components from ui()
        """
        unet = p.sd_model.model.diffusion_model
        if self.latest_network is not None:
            # always restore (~0.05s)
            self.latest_network.restore(unet)

        control_groups = []
        params_group = [args[i:i + 14] for i in range(0, len(args), 14)]
        for idx, params in enumerate(params_group):
            enabled, module, model, weight = params[:4]
            guidance_strength = params[13]
            if not enabled:
                continue
            control_groups.append((module, model, params))
            prefix = f"ControlNet-{idx}" if idx > 1 else "ControlNet"
            p.extra_generation_params.update({
                f"{prefix} Enabled": True,
                f"{prefix} Module": module,
                f"{prefix} Model": model,
                f"{prefix} Weight": weight,
                f"{prefix} Guidance Strength": guidance_strength,
            })
            
        if len(params_group) == 0:
           self.latest_network = None
           return 
        
        networks = []
        detected_maps = []
        forward_params = []
        hook_lowvram = False
        
        # cache stuff
        models_changed = self.latest_model_hash != p.sd_model.sd_model_hash or self.model_cache == {} 
        if models_changed or len(self.model_cache) > shared.opts.data.get("control_net_model_cache_size", 2):
            for key, model in self.model_cache.items():
                model.to("cpu")
            del self.model_cache
            gc.collect()
            devices.torch_gc()
            self.model_cache = {}
            
        # unload unused preproc
        module_list = [mod[0] for mod in control_groups]
        for key in self.unloadable:
            if key not in module_list:
                self.unloadable.get(module, lambda:None)()
            
        self.latest_model_hash = p.sd_model.sd_model_hash
        for module, model, params in control_groups:
            enabled, module, model, weight, image, scribble_mode, \
                resize_mode, rgbbgr_mode, lowvram, pres, pthr_a, pthr_b, guidance_strength, guess_mode = params
                
            # note that remote call only works with no-joint-controlnet
            if shared.opts.data.get("control_net_allow_script_control", False):
                enabled = getattr(p, 'control_net_enabled', enabled)
                module = getattr(p, 'control_net_module', module)
                model = getattr(p, 'control_net_model', model)
                weight = getattr(p, 'control_net_weight', weight)
                image = getattr(p, 'control_net_image', image)
                scribble_mode = getattr(p, 'control_net_scribble_mode', scribble_mode)
                resize_mode = getattr(p, 'control_net_resize_mode', resize_mode)
                rgbbgr_mode = getattr(p, 'control_net_rgbbgr_mode', rgbbgr_mode)
                lowvram = getattr(p, 'control_net_lowvram', lowvram)
                pres = getattr(p, 'control_net_pres', pres)
                pthr_a = getattr(p, 'control_net_pthr_a', pthr_a)
                pthr_b = getattr(p, 'control_net_pthr_b', pthr_b)
                guidance_strength = getattr(p, 'control_net_guidance_strength', guidance_strength)

                input_image = getattr(p, 'control_net_input_image', None)
            else:
                input_image = None
                
            if lowvram:
                hook_lowvram = True
                
            model_net = self.model_cache[model] if model in self.model_cache \
                else self.build_control_model(p, unet, model, lowvram) 
 
            model_net.reset()
            networks.append(model_net)
            self.model_cache[model] = model_net

            if input_image is not None:
                input_image = HWC3(np.asarray(input_image))
            elif image is not None:
                input_image = HWC3(image['image'])
                if not ((image['mask'][:, :, 0]==0).all() or (image['mask'][:, :, 0]==255).all()):
                    print("using mask as input")
                    input_image = HWC3(image['mask'][:, :, 0])
                    scribble_mode = True
            else:
                # use img2img init_image as default
                input_image = getattr(p, "init_images", [None])[0] 
                if input_image is None:
                    raise ValueError('controlnet is enabled but no input image is given')
                input_image = HWC3(np.asarray(input_image))
                
            if issubclass(type(p), StableDiffusionProcessingImg2Img) and p.inpaint_full_res == True and p.image_mask is not None:
                input_image = Image.fromarray(input_image)
                mask = p.image_mask.convert('L')
                crop_region = masking.get_crop_region(np.array(mask), p.inpaint_full_res_padding)
                crop_region = masking.expand_crop_region(crop_region, p.width, p.height, mask.width, mask.height)

                input_image = input_image.crop(crop_region)
                input_image = images.resize_image(2, input_image, p.width, p.height)
                input_image = HWC3(np.asarray(input_image))
                    
            if scribble_mode:
                detected_map = np.zeros_like(input_image, dtype=np.uint8)
                detected_map[np.min(input_image, axis=2) < 127] = 255
                input_image = detected_map
            
            print(f"Loading preprocessor: {module}")
            preprocessor = self.preprocessor[module]
            h, w, bsz = p.height, p.width, p.batch_size
            if pres > 64:
                detected_map = preprocessor(input_image, res=pres, thr_a=pthr_a, thr_b=pthr_b)
            else:
                detected_map = preprocessor(input_image)
                
            detected_map = HWC3(detected_map)
            if module == "normal_map" or rgbbgr_mode:
                control = torch.from_numpy(detected_map[:, :, ::-1].copy()).float().to(devices.get_device_for("controlnet")) / 255.0
            else:
                control = torch.from_numpy(detected_map.copy()).float().to(devices.get_device_for("controlnet")) / 255.0
            
            control = rearrange(control, 'h w c -> c h w')
            detected_map = rearrange(torch.from_numpy(detected_map), 'h w c -> c h w')
            if resize_mode == "Scale to Fit (Inner Fit)":
                transform = Compose([
                    Resize(h if h<w else w, interpolation=InterpolationMode.BICUBIC),
                    CenterCrop(size=(h, w))
                ]) 
                control = transform(control)
                detected_map = transform(detected_map)
            elif resize_mode == "Envelope (Outer Fit)":
                transform = Compose([
                    Resize(h if h>w else w, interpolation=InterpolationMode.BICUBIC),
                    CenterCrop(size=(h, w))
                ]) 
                control = transform(control)
                detected_map = transform(detected_map)
            else:
                control = Resize((h,w), interpolation=InterpolationMode.BICUBIC)(control)
                detected_map = Resize((h,w), interpolation=InterpolationMode.BICUBIC)(detected_map)
            
            # for log use
            detected_map = rearrange(detected_map, 'c h w -> h w c').numpy().astype(np.uint8)
            detected_maps.append((detected_map, module))
            
            # hint_cond, guess_mode, weight, guidance_stopped, stop_guidance_percent, advanced_weighting
            forward_param = ControlParams(model_net, control, guess_mode, weight, False, guidance_strength, None, isinstance(model_net, PlugableAdapter))
            forward_params.append(forward_param)
            
        self.latest_network = UnetHook(lowvram=hook_lowvram)    
        self.latest_network.hook(unet)
        self.latest_network.notify(forward_params, p.sampler_name in ["DDIM", "PLMS"])
        self.detected_map = detected_maps
            
        if shared.opts.data.get("control_net_skip_img2img_processing") and hasattr(p, "init_images"):
            swap_img2img_pipeline(p)

    def postprocess(self, p, processed, *args):
        is_img2img = issubclass(type(p), StableDiffusionProcessingImg2Img)
        is_img2img_batch_tab = is_img2img and img2img_tab_tracker.submit_img2img_tab == 'img2img_batch_tab'
        no_detectmap_opt = shared.opts.data.get("control_net_no_detectmap", False)
        
        if shared.opts.data.get("control_net_detectmap_autosaving", False) and self.latest_network is not None:
            for detect_map, module in self.detected_map:
                detectmap_dir = os.path.join(shared.opts.data.get("control_net_detectedmap_dir", False), module)
                os.makedirs(detectmap_dir, exist_ok=True)
                img = Image.fromarray(detect_map)
                save_image(img, detectmap_dir, module)

        if self.latest_network is None or no_detectmap_opt or is_img2img_batch_tab:
            return
        
        if hasattr(self, "detected_map") and self.detected_map is not None:
            for detect_map, module in self.detected_map:
                if module in ["canny", "mlsd", "scribble", "fake_scribble"]:
                    detect_map = 255-detect_map
                processed.images.extend([detect_map])
        
        self.input_image = None
        self.latest_network.restore(p.sd_model.model.diffusion_model)
        self.latest_network = None


def update_script_args(p, value, arg_idx):
    for s in scripts.scripts_txt2img.alwayson_scripts:
        if isinstance(s, Script):
            args = list(p.script_args)
            # print(f"Changed arg {arg_idx} from {args[s.args_from + arg_idx - 1]} to {value}")
            args[s.args_from + arg_idx] = value
            p.script_args = tuple(args)
            break
        

def on_ui_settings():
    section = ('control_net', "ControlNet")
    shared.opts.add_option("control_net_model_config", shared.OptionInfo(
        default_conf, "Config file for Control Net models", section=section))
    shared.opts.add_option("control_net_model_adapter_config", shared.OptionInfo(
        default_conf_adapter, "Config file for Adapter models", section=section))
    shared.opts.add_option("control_net_detectedmap_dir", shared.OptionInfo(
        default_detectedmap_dir, "Directory for detected maps auto saving", section=section))
    shared.opts.add_option("control_net_models_path", shared.OptionInfo(
        "", "Extra path to scan for ControlNet models (e.g. training output directory)", section=section))

    shared.opts.add_option("control_net_max_models_num", shared.OptionInfo(
        1, "Multi ControlNet: Max models amount (requires restart)", gr.Slider, {"minimum": 1, "maximum": 10, "step": 1}, section=section))
    shared.opts.add_option("control_net_model_cache_size", shared.OptionInfo(
        2, "Model cache size (requires restart)", gr.Slider, {"minimum": 0, "maximum": 5, "step": 1}, section=section))
    shared.opts.add_option("control_net_control_transfer", shared.OptionInfo(
        False, "Apply transfer control when loading models", gr.Checkbox, {"interactive": True}, section=section))
    shared.opts.add_option("control_net_no_detectmap", shared.OptionInfo(
        False, "Do not append detectmap to output", gr.Checkbox, {"interactive": True}, section=section))
    shared.opts.add_option("control_net_detectmap_autosaving", shared.OptionInfo(
        False, "Allow detectmap auto saving", gr.Checkbox, {"interactive": True}, section=section))
    shared.opts.add_option("control_net_only_midctrl_hires", shared.OptionInfo(
        True, "Use mid-control on highres pass (second pass)", gr.Checkbox, {"interactive": True}, section=section))
    shared.opts.add_option("control_net_allow_script_control", shared.OptionInfo(
        False, "Allow other script to control this extension", gr.Checkbox, {"interactive": True}, section=section))
    shared.opts.add_option("control_net_skip_img2img_processing", shared.OptionInfo(
        False, "Skip img2img processing when using img2img initial image", gr.Checkbox, {"interactive": True}, section=section))
    shared.opts.add_option("control_net_monocular_depth_optim", shared.OptionInfo(
        False, "Enable optimized monocular depth estimation", gr.Checkbox, {"interactive": True}, section=section))
    shared.opts.add_option("control_net_only_mid_control", shared.OptionInfo(
        False, "Only use mid-control when inference", gr.Checkbox, {"interactive": True}, section=section))
    shared.opts.add_option("control_net_cfg_based_guidance", shared.OptionInfo(
        False, "Enable CFG-Based guidance", gr.Checkbox, {"interactive": True}, section=section))
    # shared.opts.add_option("control_net_advanced_weighting", shared.OptionInfo(
    #     False, "Enable advanced weight tuning", gr.Checkbox, {"interactive": False}, section=section))
    
    
class Img2ImgTabTracker:
    def __init__(self):
        self.img2img_tabs = set()
        self.active_img2img_tab = 'img2img_img2img_tab'
        self.submit_img2img_tab = None

    def save_submit_img2img_tab(self):
        self.submit_img2img_tab = self.active_img2img_tab

    def set_active_img2img_tab(self, tab):
        self.active_img2img_tab = tab.elem_id

    def on_after_component_callback(self, component, **_kwargs):
        if type(component) is gr.State:
            return

        if type(component) is gr.Button and component.elem_id == 'img2img_generate':
            component.click(fn=self.save_submit_img2img_tab, inputs=[], outputs=[])
            return
        
        if not hasattr(component, "parent"):
            return

        tab = component.parent
        is_tab = type(tab) is gr.Tab and tab.elem_id is not None
        is_img2img_tab = is_tab and tab.parent is not None and tab.parent.elem_id == 'mode_img2img'
        if is_img2img_tab and tab.elem_id not in self.img2img_tabs:
            tab.select(fn=self.set_active_img2img_tab, inputs=gr.State(tab), outputs=[])
            self.img2img_tabs.add(tab.elem_id)
            return


img2img_tab_tracker = Img2ImgTabTracker()
script_callbacks.on_ui_settings(on_ui_settings)
script_callbacks.on_after_component(img2img_tab_tracker.on_after_component_callback)
<|MERGE_RESOLUTION|>--- conflicted
+++ resolved
@@ -342,7 +342,6 @@
             def create_canvas(h, w):
                 return np.zeros(shape=(h, w, 3), dtype=np.uint8) + 255
                 
-<<<<<<< HEAD
                 def onInputChange(x):
                     ##infoHTMLSize = "<p>SVG-size: " + str(drawing.width) + " x " + str(drawing.height)
                     #infoHtml += "size: "#+ str(input_image['image'].shape[0]) + " x " + str(input_image['image'].shape[1])
@@ -362,31 +361,11 @@
                         return input_image.orgpreprocess(inputs)
                     return None
 
-                resize_mode = gr.Radio(choices=["Envelope (Outer Fit)", "Scale to Fit (Inner Fit)", "Just Resize"], value="Scale to Fit (Inner Fit)", label="Resize Mode")
-                with gr.Row():
-                    with gr.Column():
-                        canvas_width = gr.Slider(label="Canvas Width", minimum=256, maximum=1024, value=512, step=64)
-                        canvas_height = gr.Slider(label="Canvas Height", minimum=256, maximum=1024, value=512, step=64)
-=======
-            def svgPreprocess(inputs):
-                if (inputs):
-                    if (inputs['image'].startswith("data:image/svg+xml;base64,") and svgsupport):
-                        svg_data = base64.b64decode(inputs['image'].replace('data:image/svg+xml;base64,',''))
-                        drawing = svg2rlg(io.BytesIO(svg_data))
-                        png_data = renderPM.drawToString(drawing, fmt='PNG')
-                        encoded_string = base64.b64encode(png_data)
-                        base64_str = str(encoded_string, "utf-8")
-                        base64_str = "data:image/png;base64,"+ base64_str
-                        inputs['image'] = base64_str
-                    return input_image.orgpreprocess(inputs)
-                return None
-
             resize_mode = gr.Radio(choices=["Envelope (Outer Fit)", "Scale to Fit (Inner Fit)", "Just Resize"], value="Scale to Fit (Inner Fit)", label="Resize Mode")
             with gr.Row():
                 with gr.Column():
                     canvas_width = gr.Slider(label="Canvas Width", minimum=256, maximum=1024, value=512, step=64)
                     canvas_height = gr.Slider(label="Canvas Height", minimum=256, maximum=1024, value=512, step=64)
->>>>>>> 9831aa30
                         
                 if gradio_compat:
                     canvas_swap_res = ToolButton(value=switch_values_symbol)
@@ -418,16 +397,10 @@
             ctrls += (lowvram,)
             ctrls += (processor_res, threshold_a, threshold_b, guidance_strength, guess_mode)
                 
-<<<<<<< HEAD
                 input_image.orgpreprocess=input_image.preprocess
                 input_image.preprocess=svgPreprocess
 #                input_image.change (onInputChange, inputs=input_image, outputs=None)
 
-=======
-            input_image.orgpreprocess=input_image.preprocess
-            input_image.preprocess=svgPreprocess
-        
->>>>>>> 9831aa30
         return ctrls
         
 
