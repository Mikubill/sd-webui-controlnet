import gc
import inspect
import os
from collections import OrderedDict
from copy import copy
from typing import Union, Dict, Optional, List
import importlib

import numpy
import torch

import modules.scripts as scripts
from modules import shared, devices, script_callbacks, processing, masking, images
import gradio as gr
import numpy as np

from einops import rearrange
from scripts import global_state, hook, external_code, xyz_grid_support, batch_hijack
importlib.reload(global_state)
importlib.reload(hook)
importlib.reload(external_code)
importlib.reload(xyz_grid_support)
importlib.reload(batch_hijack)
from scripts.cldm import PlugableControlModel
from scripts.processor import *
from scripts.adapter import PlugableAdapter
from scripts.utils import load_state_dict
from scripts.hook import ControlParams, UnetHook
from modules.processing import StableDiffusionProcessingImg2Img
from modules.images import save_image
from PIL import Image
from torchvision.transforms import Resize, InterpolationMode, CenterCrop, Compose

gradio_compat = True
try:
    from distutils.version import LooseVersion
    from importlib_metadata import version
    if LooseVersion(version("gradio")) < LooseVersion("3.10"):
        gradio_compat = False
except ImportError:
    pass

# svgsupports
svgsupport = False
try:
    import io
    import base64
    from svglib.svglib import svg2rlg
    from reportlab.graphics import renderPM
    svgsupport = True
except ImportError:
    pass

refresh_symbol = '\U0001f504'       # 🔄
switch_values_symbol = '\U000021C5' # ⇅
camera_symbol = '\U0001F4F7'        # 📷
reverse_symbol = '\U000021C4'       # ⇄
tossup_symbol = '\u2934'

webcam_enabled = False
webcam_mirrored = False
global_batch_input_dir = gr.Textbox(
    label='Controlnet input directory',
    placeholder='Leave empty to use input directory',
    **shared.hide_dirs,
    elem_id='controlnet_batch_input_dir')
img2img_batch_input_dir = None
img2img_batch_input_dir_callbacks = []
img2img_batch_output_dir = None
img2img_batch_output_dir_callbacks = []
generate_buttons = {}

class ToolButton(gr.Button, gr.components.FormComponent):
    """Small button with single emoji as text, fits inside gradio forms"""

    def __init__(self, **kwargs):
        super().__init__(variant="tool", **kwargs)

    def get_block_name(self):
        return "button"


def find_closest_lora_model_name(search: str):
    if not search:
        return None
    if search in global_state.cn_models:
        return search
    search = search.lower()
    if search in global_state.cn_models_names:
        return global_state.cn_models_names.get(search)
    applicable = [name for name in global_state.cn_models_names.keys()
                  if search in name.lower()]
    if not applicable:
        return None
    applicable = sorted(applicable, key=lambda name: len(name))
    return global_state.cn_models_names[applicable[0]]


def swap_img2img_pipeline(p: processing.StableDiffusionProcessingImg2Img):
    p.__class__ = processing.StableDiffusionProcessingTxt2Img
    dummy = processing.StableDiffusionProcessingTxt2Img()
    for k,v in dummy.__dict__.items():
        if hasattr(p, k):
            continue
        setattr(p, k, v)


global_state.update_cn_models()

def image_dict_from_any(image) -> Optional[Dict[str, np.ndarray]]:
    if image is None:
        return None

    if isinstance(image, (tuple, list)):
        image = {'image': image[0], 'mask': image[1]}
    elif not isinstance(image, dict):
        image = {'image': image, 'mask': None}

<<<<<<< HEAD
    if isinstance(image['image'], str):
        if os.path.exists(image['image']):
            image['image'] = numpy.array(Image.open(image['image'])).astype('uint8')
        else:
            image['image'] = external_code.to_base64_nparray(image['image'])

    if isinstance(image['mask'], str):
        if os.path.exists(image['mask']):
            image['mask'] = numpy.array(Image.open(image['mask'])).astype('uint8')
        else:
            image['mask'] = external_code.to_base64_nparray(image['mask'])
    elif image['mask'] is None:
        image['mask'] = np.zeros_like(image['image'], dtype=np.uint8)
=======
    # copy to enable modifying the dict and prevent response serialization error
    result = {'image': image['image'], 'mask': image['mask']}

    if isinstance(result['image'], str):
        result['image'] = external_code.to_base64_nparray(result['image'])
>>>>>>> e1885108

    if isinstance(result['mask'], str):
        result['mask'] = external_code.to_base64_nparray(result['mask'])
    elif result['mask'] is None:
        result['mask'] = np.zeros_like(result['image'], dtype=np.uint8)

    return result


class UiControlNetUnit(external_code.ControlNetUnit):
    def __init__(
        self,
        input_mode: batch_hijack.InputMode = batch_hijack.InputMode.SIMPLE,
        batch_images: Optional[Union[str, List[external_code.InputImage]]] = None,
        output_dir: str = '',
        loopback: bool = False,
        *args, **kwargs
    ):
        super().__init__(*args, **kwargs)
        self.is_ui = True
        self.input_mode = input_mode
        self.batch_images = batch_images
        self.output_dir = output_dir
        self.loopback = loopback


class Script(scripts.Script):
    model_cache = OrderedDict()

    def __init__(self) -> None:
        super().__init__()
        self.latest_network = None
        self.preprocessor = global_state.cn_preprocessor_modules
        self.unloadable = global_state.cn_preprocessor_unloadable
        self.input_image = None
        self.latest_model_hash = ""
        self.txt2img_w_slider = gr.Slider()
        self.txt2img_h_slider = gr.Slider()
        self.img2img_w_slider = gr.Slider()
        self.img2img_h_slider = gr.Slider()
        self.enabled_units = []
        self.detected_map = []
        batch_hijack.instance.process_batch_callbacks.append(self.batch_tab_process)
        batch_hijack.instance.process_batch_each_callbacks.append(self.batch_tab_process_each)
        batch_hijack.instance.postprocess_batch_each_callbacks.insert(0, self.batch_tab_postprocess_each)
        batch_hijack.instance.postprocess_batch_callbacks.insert(0, self.batch_tab_postprocess)

    def title(self):
        return "ControlNet"

    def show(self, is_img2img):
        # if is_img2img:
            # return False
        return scripts.AlwaysVisible

    def after_component(self, component, **kwargs):
        if component.elem_id == "txt2img_width":
            self.txt2img_w_slider = component
            return self.txt2img_w_slider
        if component.elem_id == "txt2img_height":
            self.txt2img_h_slider = component
            return self.txt2img_h_slider
        if component.elem_id == "img2img_width":
            self.img2img_w_slider = component
            return self.img2img_w_slider
        if component.elem_id == "img2img_height":
            self.img2img_h_slider = component
            return self.img2img_h_slider
        
    def get_threshold_block(self, proc):
        pass

    def get_default_ui_unit(self, is_ui=True):
        cls = UiControlNetUnit if is_ui else external_code.ControlNetUnit
        return cls(
            enabled=False,
            module="none",
            model="None",
            guess_mode=False,
        )

    def uigroup(self, tabname, is_img2img, elem_id_tabname):
        infotext_fields = []
        default_unit = self.get_default_ui_unit()
        with gr.Row():
            with gr.Tabs():
                with gr.Tab(label='Upload') as upload_tab:
                    upload_image = gr.Image(source='upload', mirror_webcam=False, type='numpy', tool='sketch', elem_id=f'{elem_id_tabname}_{tabname}_input_image')
                    generated_image = gr.Image(label="Annotator result", visible=False, elem_id=f'{elem_id_tabname}_{tabname}_generated_image')

                with gr.Tab(label='Batch') as batch_tab:
                    batch_image_dir = gr.Textbox(label='Input directory', placeholder='Leave empty to use img2img batch controlnet input directory', elem_id=f'{elem_id_tabname}_{tabname}_batch_image_dir')

        with gr.Row():
            gr.HTML(value='<p>Invert colors if your image has white background.<br >Change your brush width to make it thinner if you want to draw something.<br ></p>')
            webcam_enable = ToolButton(value=camera_symbol)
            webcam_mirror = ToolButton(value=reverse_symbol)
            send_dimen_button = ToolButton(value=tossup_symbol)

        with gr.Row():
            enabled = gr.Checkbox(label='Enable', value=default_unit.enabled)
            scribble_mode = gr.Checkbox(label='Invert Input Color', value=default_unit.invert_image)
            rgbbgr_mode = gr.Checkbox(label='RGB to BGR', value=default_unit.rgbbgr_mode)
            lowvram = gr.Checkbox(label='Low VRAM', value=default_unit.low_vram)
            guess_mode = gr.Checkbox(label='Guess Mode', value=default_unit.guess_mode)
            loopback = gr.Checkbox(label='Loopback', value=default_unit.loopback)

        # infotext_fields.append((enabled, "ControlNet Enabled"))
        
        def send_dimensions(image):
            def closesteight(num):
                rem = num % 8
                if rem <= 4:
                    return round(num - rem)
                else:
                    return round(num + (8 - rem))
            if(image):
                interm = np.asarray(image.get('image'))
                return closesteight(interm.shape[1]), closesteight(interm.shape[0])
            else:
                return gr.Slider.update(), gr.Slider.update()
                        
        def webcam_toggle():
            global webcam_enabled
            webcam_enabled = not webcam_enabled
            return {"value": None, "source": "webcam" if webcam_enabled else "upload", "__type__": "update"}
                
        def webcam_mirror_toggle():
            global webcam_mirrored
            webcam_mirrored = not webcam_mirrored
            return {"mirror_webcam": webcam_mirrored, "__type__": "update"}
            
        webcam_enable.click(fn=webcam_toggle, inputs=None, outputs=upload_image)
        webcam_mirror.click(fn=webcam_mirror_toggle, inputs=None, outputs=upload_image)

        def refresh_all_models(*inputs):
            global_state.update_cn_models()
                
            dd = inputs[0]
            selected = dd if dd in global_state.cn_models else "None"
            return gr.Dropdown.update(value=selected, choices=list(global_state.cn_models.keys()))

        with gr.Row():
            module = gr.Dropdown(list(self.preprocessor.keys()), label=f"Preprocessor", value=default_unit.module)
            model = gr.Dropdown(list(global_state.cn_models.keys()), label=f"Model", value=default_unit.model)
            refresh_models = ToolButton(value=refresh_symbol)
            refresh_models.click(refresh_all_models, model, model)
                # ctrls += (refresh_models, )
        with gr.Row():
            weight = gr.Slider(label=f"Weight", value=default_unit.weight, minimum=0.0, maximum=2.0, step=.05)
            guidance_start = gr.Slider(label="Guidance Start (T)", value=default_unit.guidance_start, minimum=0.0, maximum=1.0, interactive=True)
            guidance_end = gr.Slider(label="Guidance End (T)", value=default_unit.guidance_end, minimum=0.0, maximum=1.0, interactive=True)

                # model_dropdowns.append(model)
        def build_sliders(module):
            if module == "canny":
                return [
                    gr.update(label="Annotator resolution", value=512, minimum=64, maximum=2048, step=1, interactive=True),
                    gr.update(label="Canny low threshold", minimum=1, maximum=255, value=100, step=1, interactive=True),
                    gr.update(label="Canny high threshold", minimum=1, maximum=255, value=200, step=1, interactive=True),
                    gr.update(visible=True)
                ]
            elif module == "mlsd": #Hough
                return [
                    gr.update(label="Hough Resolution", minimum=64, maximum=2048, value=512, step=1, interactive=True),
                    gr.update(label="Hough value threshold (MLSD)", minimum=0.01, maximum=2.0, value=0.1, step=0.01, interactive=True),
                    gr.update(label="Hough distance threshold (MLSD)", minimum=0.01, maximum=20.0, value=0.1, step=0.01, interactive=True),
                    gr.update(visible=True)
                ]
            elif module in ["hed", "fake_scribble"]:
                return [
                    gr.update(label="HED Resolution", minimum=64, maximum=2048, value=512, step=1, interactive=True),
                    gr.update(label="Threshold A", value=64, minimum=64, maximum=1024, interactive=False),
                    gr.update(label="Threshold B", value=64, minimum=64, maximum=1024, interactive=False),
                    gr.update(visible=True)
                ]
            elif module in ["openpose", "openpose_hand", "segmentation"]:
                return [
                    gr.update(label="Annotator Resolution", minimum=64, maximum=2048, value=512, step=1, interactive=True),
                    gr.update(label="Threshold A", value=64, minimum=64, maximum=1024, interactive=False),
                    gr.update(label="Threshold B", value=64, minimum=64, maximum=1024, interactive=False),
                    gr.update(visible=True)
                ]
            elif module == "depth":
                return [
                    gr.update(label="Midas Resolution", minimum=64, maximum=2048, value=384, step=1, interactive=True),
                    gr.update(label="Threshold A", value=64, minimum=64, maximum=1024, interactive=False),
                    gr.update(label="Threshold B", value=64, minimum=64, maximum=1024, interactive=False),
                    gr.update(visible=True)
                ]
            elif module in ["depth_leres", "depth_leres_boost"]:
                return [
                    gr.update(label="LeReS Resolution", minimum=64, maximum=2048, value=512, step=1, interactive=True),
                    gr.update(label="Remove Near %", value=0, minimum=0, maximum=100, step=0.1, interactive=True),
                    gr.update(label="Remove Background %", value=0, minimum=0, maximum=100, step=0.1, interactive=True),
                    gr.update(visible=True)
                ]
            elif module == "normal_map":
                return [
                    gr.update(label="Normal Resolution", minimum=64, maximum=2048, value=512, step=1, interactive=True),
                    gr.update(label="Normal background threshold", minimum=0.0, maximum=1.0, value=0.4, step=0.01, interactive=True),
                    gr.update(label="Threshold B", value=64, minimum=64, maximum=1024, interactive=False),
                    gr.update(visible=True)
                ]
            elif module == "binary":
                return [
                    gr.update(label="Annotator resolution", value=512, minimum=64, maximum=2048, step=1, interactive=True),
                    gr.update(label="Binary threshold", minimum=0, maximum=255, value=0, step=1, interactive=True),
                    gr.update(label="Threshold B", value=64, minimum=64, maximum=1024, interactive=False),
                    gr.update(visible=True)
                ]
            elif module == "color":
                return [
                    gr.update(label="Annotator Resolution", value=512, minimum=64, maximum=2048, step=8, interactive=True),
                    gr.update(label="Threshold A", value=64, minimum=64, maximum=1024, interactive=False),
                    gr.update(label="Threshold B", value=64, minimum=64, maximum=1024, interactive=False),
                    gr.update(visible=True)
                ]
            elif module == "none":
                return [
                    gr.update(label="Normal Resolution", value=64, minimum=64, maximum=2048, interactive=False),
                    gr.update(label="Threshold A", value=64, minimum=64, maximum=1024, interactive=False),
                    gr.update(label="Threshold B", value=64, minimum=64, maximum=1024, interactive=False),
                    gr.update(visible=False)
                ]
            else:
                return [
                    gr.update(label="Annotator resolution", value=512, minimum=64, maximum=2048, step=1, interactive=True),
                    gr.update(label="Threshold A", value=64, minimum=64, maximum=1024, interactive=False),
                    gr.update(label="Threshold B", value=64, minimum=64, maximum=1024, interactive=False),
                    gr.update(visible=True)
                ]
                
        # advanced options    
        advanced = gr.Column(visible=False)
        with advanced:
            processor_res = gr.Slider(label="Annotator resolution", value=default_unit.processor_res, minimum=64, maximum=2048, interactive=False)
            threshold_a =  gr.Slider(label="Threshold A", value=default_unit.threshold_a, minimum=64, maximum=1024, interactive=False)
            threshold_b =  gr.Slider(label="Threshold B", value=default_unit.threshold_b, minimum=64, maximum=1024, interactive=False)
            
        if gradio_compat:    
            module.change(build_sliders, inputs=[module], outputs=[processor_res, threshold_a, threshold_b, advanced])
                
        # infotext_fields.extend((module, model, weight))

        def create_canvas(h, w):
            return np.zeros(shape=(h, w, 3), dtype=np.uint8) + 255
            
        def svgPreprocess(inputs):
            if (inputs):
                if (inputs['image'].startswith("data:image/svg+xml;base64,") and svgsupport):
                    svg_data = base64.b64decode(inputs['image'].replace('data:image/svg+xml;base64,',''))
                    drawing = svg2rlg(io.BytesIO(svg_data))
                    png_data = renderPM.drawToString(drawing, fmt='PNG')
                    encoded_string = base64.b64encode(png_data)
                    base64_str = str(encoded_string, "utf-8")
                    base64_str = "data:image/png;base64,"+ base64_str
                    inputs['image'] = base64_str
                return upload_image.orgpreprocess(inputs)
            return None

        resize_mode = gr.Radio(choices=[e.value for e in external_code.ResizeMode], value=default_unit.resize_mode.value, label="Resize Mode")
        with gr.Row():
            with gr.Column():
                canvas_width = gr.Slider(label="Canvas Width", minimum=256, maximum=1024, value=512, step=64)
                canvas_height = gr.Slider(label="Canvas Height", minimum=256, maximum=1024, value=512, step=64)
                    
            if gradio_compat:
                canvas_swap_res = ToolButton(value=switch_values_symbol)
                canvas_swap_res.click(lambda w, h: (h, w), inputs=[canvas_width, canvas_height], outputs=[canvas_width, canvas_height])
                    
        create_button = gr.Button(value="Create blank canvas")
        create_button.click(fn=create_canvas, inputs=[canvas_height, canvas_width], outputs=[upload_image])
        
        def run_annotator(image, module, pres, pthr_a, pthr_b):
            img = HWC3(image['image'])
            if not ((image['mask'][:, :, 0]==0).all() or (image['mask'][:, :, 0]==255).all()):
                img = HWC3(image['mask'][:, :, 0])
            preprocessor = self.preprocessor[module]
            result = None
            if pres > 64:
                result, is_image = preprocessor(img, res=pres, thr_a=pthr_a, thr_b=pthr_b)
            else:
                result, is_image = preprocessor(img)
            
            if is_image:
                return gr.update(value=result, visible=True, interactive=False)
        
        with gr.Row():
            annotator_button = gr.Button(value="Preview annotator result")
            annotator_button_hide = gr.Button(value="Hide annotator result")
        
        annotator_button.click(fn=run_annotator, inputs=[upload_image, module, processor_res, threshold_a, threshold_b], outputs=[generated_image])
        annotator_button_hide.click(fn=lambda: gr.update(visible=False), inputs=None, outputs=[generated_image])

        if is_img2img:
            send_dimen_button.click(fn=send_dimensions, inputs=[upload_image], outputs=[self.img2img_w_slider, self.img2img_h_slider])
        else:
            send_dimen_button.click(fn=send_dimensions, inputs=[upload_image], outputs=[self.txt2img_w_slider, self.txt2img_h_slider])

        input_mode = gr.State(batch_hijack.InputMode.SIMPLE)
        input_image = gr.State()
        batch_image_dir_state = gr.State('')
        output_dir_state = gr.State('')
        unit_args = (input_mode, batch_image_dir_state, output_dir_state, loopback, enabled, module, model, weight, input_image, scribble_mode, resize_mode, rgbbgr_mode, lowvram, processor_res, threshold_a, threshold_b, guidance_start, guidance_end, guess_mode)
        self.register_modules(tabname, unit_args)

        upload_image.orgpreprocess=upload_image.preprocess
        upload_image.preprocess=svgPreprocess

        # update unit when any of its properties changes
        unit = gr.State(default_unit)
        for comp in unit_args:
            for events in (
                ('edit', 'clear'),
                ('click',),
                ('change',),
            ):
                if not all(hasattr(comp, event) for event in events): continue
                for event in events:
                    getattr(comp, event)(fn=UiControlNetUnit, inputs=list(unit_args), outputs=unit)

                break

        def index_of_init_parameter(parameter):
            parameters = inspect.getfullargspec(UiControlNetUnit.__init__)[0][1:] + inspect.getfullargspec(external_code.ControlNetUnit.__init__)[0][1:]
            index = parameters.index(parameter)
            return index

        # keep upload_image in sync with input_image
        upload_image_index = index_of_init_parameter('image')
        components = list(unit_args)
        components[upload_image_index] = upload_image
        for event in 'edit', 'clear':
            getattr(upload_image, event)(fn=lambda *args: (args[upload_image_index], UiControlNetUnit(*args)), inputs=components, outputs=[input_image, unit])

        # keep input_mode in sync
        input_mode_index = index_of_init_parameter('input_mode')
        components = list(unit_args)
        for input_tab in (
            (upload_tab, batch_hijack.InputMode.SIMPLE),
            (batch_tab, batch_hijack.InputMode.BATCH)
        ):
            components[input_mode_index] = gr.State(input_tab[1])
            input_tab[0].select(fn=lambda *args: (args[input_mode_index], UiControlNetUnit(*args)), inputs=components, outputs=[input_mode, unit])

        batch_dir_index = index_of_init_parameter('batch_images')
        def determine_batch_dir(batch_dir, fallback_dir, fallback_fallback_dir, *args):
            args = list(args)
            if batch_dir:
                args[batch_dir_index] = batch_dir
            elif fallback_dir:
                args[batch_dir_index] = fallback_dir
            else:
                args[batch_dir_index] = fallback_fallback_dir

            return args[batch_dir_index], UiControlNetUnit(*args)

        # keep batch_dir in sync with global batch input textboxes
        global img2img_batch_input_dir, img2img_batch_input_dir_callbacks
        def subscribe_for_batch_dir():
            global global_batch_input_dir, img2img_batch_input_dir
            batch_dirs = [batch_image_dir, global_batch_input_dir, img2img_batch_input_dir]
            for batch_dir_comp in batch_dirs:
                if not hasattr(batch_dir_comp, 'change'): continue
                batch_dir_comp.change(
                    fn=determine_batch_dir,
                    inputs=batch_dirs + list(unit_args),
                    outputs=[batch_image_dir_state, unit])

        if img2img_batch_input_dir is None:
            # we are too soon, subscribe later when available
            img2img_batch_input_dir_callbacks.append(subscribe_for_batch_dir)
        else:
            subscribe_for_batch_dir()

        # keep output_dir in sync with global batch output textbox
        global img2img_batch_output_dir, img2img_batch_output_dir_callbacks
        def subscribe_for_output_dir():
            output_dir_index = index_of_init_parameter('output_dir')
            def update_output_dir(output_dir, *args):
                args = list(args)
                args[output_dir_index] = output_dir
                return output_dir, UiControlNetUnit(*args)

            global img2img_batch_output_dir
            img2img_batch_output_dir.change(
                fn=update_output_dir,
                inputs=[img2img_batch_output_dir] + list(unit_args),
                outputs=[output_dir_state, unit]
            )

        if img2img_batch_input_dir is None:
            # we are too soon, subscribe later when available
            img2img_batch_output_dir_callbacks.append(subscribe_for_output_dir)
        else:
            subscribe_for_output_dir()

        return unit

    def ui(self, is_img2img):
        """this function should create gradio UI elements. See https://gradio.app/docs/#components
        The return value should be an array of all components that are used in processing.
        Values of those returned components will be passed to run() and process() functions.
        """
        self.infotext_fields = []
        self.paste_field_names = []
        controls = ()
        max_models = shared.opts.data.get("control_net_max_models_num", 1)
        elem_id_tabname = ("img2img" if is_img2img else "txt2img") + "_controlnet"
        with gr.Group(elem_id=elem_id_tabname):
            with gr.Accordion("ControlNet", open = False, elem_id="controlnet"):
                if max_models > 1:
                    with gr.Tabs(elem_id=f"{elem_id_tabname}_tabs"):
                        for i in range(max_models):
                            with gr.Tab(f"Control Model - {i}"):
                                controls += (self.uigroup(f"ControlNet-{i}", is_img2img, elem_id_tabname),)
                else:
                    with gr.Column():
                        controls += (self.uigroup(f"ControlNet", is_img2img, elem_id_tabname),)

        if shared.opts.data.get("control_net_sync_field_args", False):
            for _, field_name in self.infotext_fields:
                self.paste_field_names.append(field_name)

        return controls

    def register_modules(self, tabname, params):
        enabled, module, model, weight = params[:4]
        guidance_start, guidance_end, guess_mode = params[-3:]
        
        self.infotext_fields.extend([
            (enabled, f"{tabname} Enabled"),
            (module, f"{tabname} Preprocessor"),
            (model, f"{tabname} Model"),
            (weight, f"{tabname} Weight"),
            (guidance_start, f"{tabname} Guidance Start"),
            (guidance_end, f"{tabname} Guidance End"),
        ])

    def clear_control_model_cache(self):
        Script.model_cache.clear()
        gc.collect()
        devices.torch_gc()

    def load_control_model(self, p, unet, model, lowvram):
        if model in Script.model_cache:
            print(f"Loading model from cache: {model}")
            return Script.model_cache[model]

        # Remove model from cache to clear space before building another model
        if len(Script.model_cache) > 0 and len(Script.model_cache) >= shared.opts.data.get("control_net_model_cache_size", 2):
            Script.model_cache.popitem(last=False)
            gc.collect()
            devices.torch_gc()

        model_net = self.build_control_model(p, unet, model, lowvram)

        if shared.opts.data.get("control_net_model_cache_size", 2) > 0:
            Script.model_cache[model] = model_net

        return model_net

    def build_control_model(self, p, unet, model, lowvram):
        model_path = global_state.cn_models.get(model, None)
        if model_path is None:
            model = find_closest_lora_model_name(model)
            model_path = global_state.cn_models.get(model, None)

        if model_path is None:
            raise RuntimeError(f"model not found: {model}")

        # trim '"' at start/end
        if model_path.startswith("\"") and model_path.endswith("\""):
            model_path = model_path[1:-1]

        if not os.path.exists(model_path):
            raise ValueError(f"file not found: {model_path}")

        print(f"Loading model: {model}")
        state_dict = load_state_dict(model_path)
        network_module = PlugableControlModel
        network_config = shared.opts.data.get("control_net_model_config", global_state.default_conf)
        if not os.path.isabs(network_config):
            network_config = os.path.join(global_state.script_dir, network_config)

        if any([k.startswith("body.") or k == 'style_embedding' for k, v in state_dict.items()]):
            # adapter model
            network_module = PlugableAdapter
            network_config = shared.opts.data.get("control_net_model_adapter_config", global_state.default_conf_adapter)
            if not os.path.isabs(network_config):
                network_config = os.path.join(global_state.script_dir, network_config)

        override_config = os.path.splitext(model_path)[0] + ".yaml"
        if os.path.exists(override_config):
            network_config = override_config

        network = network_module(
            state_dict=state_dict,
            config_path=network_config,
            lowvram=lowvram,
            base_model=unet,
        )
        network.to(p.sd_model.device, dtype=p.sd_model.dtype)
        print(f"ControlNet model {model} loaded.")
        return network

    @staticmethod
    def get_remote_call(p, attribute, default=None, idx=0, strict=False, force=False):
        if not force and not shared.opts.data.get("control_net_allow_script_control", False):
            return default

        def get_element(obj, strict=False):
            if not isinstance(obj, list):
                return obj if not strict or idx == 0 else None
            elif idx < len(obj):
                return obj[idx]
            else:
                return None

        attribute_value = get_element(getattr(p, attribute, None), strict)
        default_value = get_element(default)
        return attribute_value if attribute_value is not None else default_value

    def parse_remote_call(self, p, unit: external_code.ControlNetUnit, idx):
        selector = self.get_remote_call

        unit.enabled = selector(p, "control_net_enabled", unit.enabled, idx, strict=True)
        unit.module = selector(p, "control_net_module", unit.module, idx)
        unit.model = selector(p, "control_net_model", unit.model, idx)
        unit.weight = selector(p, "control_net_weight", unit.weight, idx)
        unit.image = selector(p, "control_net_image", unit.image, idx)
        unit.scribble_mode = selector(p, "control_net_scribble_mode", unit.invert_image, idx)
        unit.resize_mode = selector(p, "control_net_resize_mode", unit.resize_mode, idx)
        unit.rgbbgr_mode = selector(p, "control_net_rgbbgr_mode", unit.rgbbgr_mode, idx)
        unit.low_vram = selector(p, "control_net_lowvram", unit.low_vram, idx)
        unit.processor_res = selector(p, "control_net_pres", unit.processor_res, idx)
        unit.threshold_a = selector(p, "control_net_pthr_a", unit.threshold_a, idx)
        unit.threshold_b = selector(p, "control_net_pthr_b", unit.threshold_b, idx)
        unit.guidance_start = selector(p, "control_net_guidance_start", unit.guidance_start, idx)
        unit.guidance_end = selector(p, "control_net_guidance_end", unit.guidance_end, idx)
        unit.guidance_end = selector(p, "control_net_guidance_strength", unit.guidance_end, idx)
        unit.guess_mode = selector(p, "control_net_guess_mode", unit.guess_mode, idx)

        return unit

    def detectmap_proc(self, detected_map, module, rgbbgr_mode, resize_mode, h, w):
        detected_map = HWC3(detected_map)
        if module == "normal_map" or rgbbgr_mode:
            control = torch.from_numpy(detected_map[:, :, ::-1].copy()).float().to(devices.get_device_for("controlnet")) / 255.0
        else:
            control = torch.from_numpy(detected_map.copy()).float().to(devices.get_device_for("controlnet")) / 255.0

        control = rearrange(control, 'h w c -> c h w')
        detected_map = rearrange(torch.from_numpy(detected_map), 'h w c -> c h w')

        if resize_mode == external_code.ResizeMode.INNER_FIT:
            h0 = detected_map.shape[1]
            w0 = detected_map.shape[2]
            w1 = w0
            h1 = int(w0/w*h)
            if (h/w > h0/w0):
                h1 = h0
                w1 = int(h0/h*w)
            transform = Compose([
                CenterCrop(size=(h1, w1)),
                Resize(size=(h, w), interpolation=InterpolationMode.BICUBIC)
            ])
            control = transform(control)
            detected_map = transform(detected_map)
        elif resize_mode == external_code.ResizeMode.OUTER_FIT:
            h0 = detected_map.shape[1]
            w0 = detected_map.shape[2]
            h1 = h0
            w1 = int(h0/h*w)
            if (h/w > h0/w0):
                w1 = w0
                h1 = int(w0/w*h)
            transform = Compose([
                CenterCrop(size=(h1, w1)),
                Resize(size=(h, w),interpolation=InterpolationMode.BICUBIC)
            ])
            control = transform(control)
            detected_map = transform(detected_map)
        else:
            control = Resize((h,w), interpolation=InterpolationMode.BICUBIC)(control)
            detected_map = Resize((h,w), interpolation=InterpolationMode.BICUBIC)(detected_map)

        # for log use
        detected_map = rearrange(detected_map, 'c h w -> h w c').numpy().astype(np.uint8)
        return control, detected_map

    def is_ui(self, args):
        return args and all(isinstance(arg, UiControlNetUnit) for arg in args)

    def get_enabled_units(self, p):
        units = external_code.get_all_units_in_processing(p)
        enabled_units = []

        if len(units) == 0:
            # fill a null group
            remote_unit = self.parse_remote_call(p, self.get_default_ui_unit(), 0)
            if remote_unit.enabled:
                units.append(remote_unit)

        for idx, unit in enumerate(units):
            unit = self.parse_remote_call(p, unit, idx)
            if not unit.enabled:
                continue

            enabled_units.append(copy(unit))
            if len(units) != 1:
                prefix = f"ControlNet-{idx}"
            else:
                prefix = "ControlNet"

            p.extra_generation_params.update({
                f"{prefix} Enabled": True,
                f"{prefix} Module": unit.module,
                f"{prefix} Model": unit.model,
                f"{prefix} Weight": unit.weight,
                f"{prefix} Guidance Start": unit.guidance_start,
                f"{prefix} Guidance End": unit.guidance_end,
            })

        return enabled_units

    def process(self, p, *args):
        """
        This function is called before processing begins for AlwaysVisible scripts.
        You can modify the processing object (p) here, inject hooks, etc.
        args contains all values returned by components from ui()
        """
        unet = p.sd_model.model.diffusion_model
        if self.latest_network is not None:
            # always restore (~0.05s)
            self.latest_network.restore(unet)

        if not batch_hijack.instance.is_batch:
            self.enabled_units = self.get_enabled_units(p)

        if len(self.enabled_units) == 0:
           self.latest_network = None
           return

        detected_maps = []
        forward_params = []
        hook_lowvram = False

        # cache stuff
        if self.latest_model_hash != p.sd_model.sd_model_hash:
            self.clear_control_model_cache()

        # unload unused preproc
        module_list = [unit.module for unit in self.enabled_units]
        for key in self.unloadable:
            if key not in module_list:
                self.unloadable.get(key, lambda:None)()

        self.latest_model_hash = p.sd_model.sd_model_hash
        for idx, unit in enumerate(self.enabled_units):
            p_input_image = self.get_remote_call(p, "control_net_input_image", None, idx)
            image = image_dict_from_any(unit.image)
            if image is not None:
                while len(image['mask'].shape) < 3:
                    image['mask'] = image['mask'][..., np.newaxis]

            resize_mode = external_code.resize_mode_from_value(unit.resize_mode)
            invert_image = unit.invert_image

            if unit.low_vram:
                hook_lowvram = True

            model_net = self.load_control_model(p, unet, unit.model, unit.low_vram)
            model_net.reset()

            if batch_hijack.instance.is_batch and getattr(p, "image_control", None) is not None:
                input_image = HWC3(np.asarray(p.image_control))
            elif p_input_image is not None:
                input_image = HWC3(np.asarray(p_input_image))
            elif image is not None:
                # Need to check the image for API compatibility
                if isinstance(image['image'], str):
                    from modules.api.api import decode_base64_to_image
                    input_image = HWC3(np.asarray(decode_base64_to_image(image['image'])))
                else:
                    input_image = HWC3(image['image'])

                # Adding 'mask' check for API compatibility
                if 'mask' in image and not ((image['mask'][:, :, 0]==0).all() or (image['mask'][:, :, 0]==255).all()):
                    print("using mask as input")
                    input_image = HWC3(image['mask'][:, :, 0])
                    invert_image = True
            else:
                # use img2img init_image as default
                input_image = getattr(p, "init_images", [None])[0]
                if input_image is None:
                    raise ValueError('controlnet is enabled but no input image is given')
                input_image = HWC3(np.asarray(input_image))

            if issubclass(type(p), StableDiffusionProcessingImg2Img) and p.inpaint_full_res == True and p.image_mask is not None:
                input_image = Image.fromarray(input_image)
                mask = p.image_mask.convert('L')
                crop_region = masking.get_crop_region(np.array(mask), p.inpaint_full_res_padding)
                crop_region = masking.expand_crop_region(crop_region, p.width, p.height, mask.width, mask.height)

                # scale crop region to the size of our image
                x1, y1, x2, y2 = crop_region
                scale_x, scale_y = p.width / float(input_image.width), p.height / float(input_image.height)
                crop_region = int(x1 / scale_x), int(y1 / scale_y), int(x2 / scale_x), int(y2 / scale_y)

                input_image = input_image.crop(crop_region)
                input_image = images.resize_image(2, input_image, p.width, p.height)
                input_image = HWC3(np.asarray(input_image))

            if invert_image:
                detected_map = np.zeros_like(input_image, dtype=np.uint8)
                detected_map[np.min(input_image, axis=2) < 127] = 255
                input_image = detected_map

            print(f"Loading preprocessor: {unit.module}")
            preprocessor = self.preprocessor[unit.module]
            h, w, bsz = p.height, p.width, p.batch_size
            if unit.processor_res > 64:
                detected_map, is_image = preprocessor(input_image, res=unit.processor_res, thr_a=unit.threshold_a, thr_b=unit.threshold_b)
            else:
                detected_map, is_image = preprocessor(input_image)

            if unit.module == "none" and "style" in unit.model:
                detected_map_bytes = detected_map[:,:,0].tobytes()
                detected_map = np.ndarray((round(input_image.shape[0]/4),input_image.shape[1]),dtype="float32",buffer=detected_map_bytes)
                detected_map = torch.Tensor(detected_map).to(devices.get_device_for("controlnet"))
                is_image = False

            if is_image:
                control, detected_map = self.detectmap_proc(detected_map, unit.module, unit.rgbbgr_mode, resize_mode, h, w)
                detected_maps.append((detected_map, unit.module))
            else:
                control = detected_map
                if unit.module == 'clip_vision':
                    fake_detected_map = np.ndarray((detected_map.shape[0]*4, detected_map.shape[1]),dtype="uint8",buffer=detected_map.numpy(force=True).tobytes())
                    detected_maps.append((fake_detected_map, unit.module))

            forward_param = ControlParams(
                control_model=model_net,
                hint_cond=control,
                guess_mode=unit.guess_mode,
                weight=unit.weight,
                guidance_stopped=False,
                start_guidance_percent=unit.guidance_start,
                stop_guidance_percent=unit.guidance_end,
                advanced_weighting=None,
                is_adapter=isinstance(model_net, PlugableAdapter),
                is_extra_cond=getattr(model_net, "target", "") == "scripts.adapter.StyleAdapter"
            )
            forward_params.append(forward_param)

            del model_net

        self.latest_network = UnetHook(lowvram=hook_lowvram)
        self.latest_network.hook(unet)
        self.latest_network.notify(forward_params, p.sampler_name in ["DDIM", "PLMS", "UniPC"])
        self.detected_map = detected_maps

        if len(self.enabled_units) > 0 and shared.opts.data.get("control_net_skip_img2img_processing") and hasattr(p, "init_images"):
            swap_img2img_pipeline(p)

    def postprocess(self, p, processed, *args):
        if not batch_hijack.instance.is_batch:
            self.enabled_units.clear()

        if shared.opts.data.get("control_net_detectmap_autosaving", False) and self.latest_network is not None:
            for detect_map, module in self.detected_map:
                detectmap_dir = os.path.join(shared.opts.data.get("control_net_detectedmap_dir", ""), module)
                if not os.path.isabs(detectmap_dir):
                    detectmap_dir = os.path.join(p.outpath_samples, detectmap_dir)
                if module != "none":
                    os.makedirs(detectmap_dir, exist_ok=True)
                    img = Image.fromarray(detect_map)
                    save_image(img, detectmap_dir, module)

        if self.latest_network is None:
            return

        no_detectmap_opt = shared.opts.data.get("control_net_no_detectmap", False)
        if not batch_hijack.instance.is_batch or not no_detectmap_opt and self.detected_map:
            for detect_map, module in self.detected_map:
                if detect_map is None:
                    continue
                if module in ["canny", "mlsd", "scribble", "fake_scribble", "pidinet", "binary"]:
                    detect_map = 255-detect_map
                processed.images.extend([Image.fromarray(detect_map)])

        self.input_image = None
        self.latest_network.restore(p.sd_model.model.diffusion_model)
        self.latest_network = None
        self.detected_map.clear()

        gc.collect()
        devices.torch_gc()

    def batch_tab_process(self, p, batches, *args, **kwargs):
        self.enabled_units = self.get_enabled_units(p)
        for unit_i, unit in enumerate(self.enabled_units):
            unit.batch_images = iter([batch[unit_i] for batch in batches])

    def batch_tab_process_each(self, p, *args, **kwargs):
        for unit_i, unit in enumerate(self.enabled_units):
            if getattr(unit, 'loopback', False) and batch_hijack.instance.batch_index > 0: continue

            unit.image = next(unit.batch_images)

    def batch_tab_postprocess_each(self, p, processed, *args, **kwargs):
        for unit_i, unit in enumerate(self.enabled_units):
            if getattr(unit, 'loopback', False):
                output_images = getattr(processed, 'images', [])[processed.index_of_first_image:]
                if output_images:
                    unit.image = np.array(output_images[0])
                else:
                    print(f'Warning: No loopback image found for ControlNet model {unit_i}. Using control map from last batch iteration instead')

    def batch_tab_postprocess(self, p, *args, **kwargs):
        self.enabled_units.clear()
        self.input_image = None
        if self.latest_network is None: return

        self.latest_network.restore(shared.sd_model.model.diffusion_model)
        self.latest_network = None
        self.detected_map.clear()


def update_script_args(p, value, arg_idx):
    for s in scripts.scripts_txt2img.alwayson_scripts:
        if isinstance(s, Script):
            args = list(p.script_args)
            # print(f"Changed arg {arg_idx} from {args[s.args_from + arg_idx - 1]} to {value}")
            args[s.args_from + arg_idx] = value
            p.script_args = tuple(args)
            break


def on_ui_settings():
    section = ('control_net', "ControlNet")
    shared.opts.add_option("control_net_model_config", shared.OptionInfo(
        global_state.default_conf, "Config file for Control Net models", section=section))
    shared.opts.add_option("control_net_model_adapter_config", shared.OptionInfo(
        global_state.default_conf_adapter, "Config file for Adapter models", section=section))
    shared.opts.add_option("control_net_detectedmap_dir", shared.OptionInfo(
        global_state.default_detectedmap_dir, "Directory for detected maps auto saving", section=section))
    shared.opts.add_option("control_net_models_path", shared.OptionInfo(
        "", "Extra path to scan for ControlNet models (e.g. training output directory)", section=section))
    shared.opts.add_option("control_net_max_models_num", shared.OptionInfo(
        1, "Multi ControlNet: Max models amount (requires restart)", gr.Slider, {"minimum": 1, "maximum": 10, "step": 1}, section=section))
    shared.opts.add_option("control_net_model_cache_size", shared.OptionInfo(
        1, "Model cache size (requires restart)", gr.Slider, {"minimum": 1, "maximum": 5, "step": 1}, section=section))
    shared.opts.add_option("control_net_control_transfer", shared.OptionInfo(
        False, "Apply transfer control when loading models", gr.Checkbox, {"interactive": True}, section=section))
    shared.opts.add_option("control_net_no_detectmap", shared.OptionInfo(
        False, "Do not append detectmap to output", gr.Checkbox, {"interactive": True}, section=section))
    shared.opts.add_option("control_net_detectmap_autosaving", shared.OptionInfo(
        False, "Allow detectmap auto saving", gr.Checkbox, {"interactive": True}, section=section))
    shared.opts.add_option("control_net_only_midctrl_hires", shared.OptionInfo(
        True, "Use mid-control on highres pass (second pass)", gr.Checkbox, {"interactive": True}, section=section))
    shared.opts.add_option("control_net_allow_script_control", shared.OptionInfo(
        False, "Allow other script to control this extension", gr.Checkbox, {"interactive": True}, section=section))
    shared.opts.add_option("control_net_skip_img2img_processing", shared.OptionInfo(
        False, "Skip img2img processing when using img2img initial image", gr.Checkbox, {"interactive": True}, section=section))
    shared.opts.add_option("control_net_monocular_depth_optim", shared.OptionInfo(
        False, "Enable optimized monocular depth estimation", gr.Checkbox, {"interactive": True}, section=section))
    shared.opts.add_option("control_net_only_mid_control", shared.OptionInfo(
        False, "Only use mid-control when inference", gr.Checkbox, {"interactive": True}, section=section))
    shared.opts.add_option("control_net_cfg_based_guidance", shared.OptionInfo(
        False, "Enable CFG-Based guidance", gr.Checkbox, {"interactive": True}, section=section))
    shared.opts.add_option("control_net_sync_field_args", shared.OptionInfo(
        False, "Passing ControlNet parameters with \"Send to img2img\"", gr.Checkbox, {"interactive": True}, section=section))
    shared.opts.add_option("controlnet_show_batch_images_in_ui", shared.OptionInfo(
        False, "Show batch images in gradio gallerie output", gr.Checkbox, {"interactive": True}, section=section))
    shared.opts.add_option("controlnet_increment_seed_during_batch", shared.OptionInfo(
        True, "Increment seed after each controlnet batch iteration", gr.Checkbox, {"interactive": True}, section=section))
    # shared.opts.add_option("control_net_advanced_weighting", shared.OptionInfo(
    #     False, "Enable advanced weight tuning", gr.Checkbox, {"interactive": False}, section=section))


def on_after_component(component, **_kwargs):
    global img2img_batch_input_dir
    if getattr(component, 'elem_id', None) == 'img2img_batch_input_dir':
        img2img_batch_input_dir = component
        for callback in img2img_batch_input_dir_callbacks:
            callback()
        return

    global img2img_batch_output_dir
    if getattr(component, 'elem_id', None) == 'img2img_batch_output_dir':
        img2img_batch_output_dir = component
        for callback in img2img_batch_output_dir_callbacks:
            callback()
        return

    if getattr(component, 'elem_id', None) == 'img2img_batch_inpaint_mask_dir':
        global_batch_input_dir.render()
        return


batch_hijack.instance.do_hijack()
script_callbacks.on_ui_settings(on_ui_settings)
script_callbacks.on_after_component(on_after_component)<|MERGE_RESOLUTION|>--- conflicted
+++ resolved
@@ -107,6 +107,7 @@
 
 global_state.update_cn_models()
 
+
 def image_dict_from_any(image) -> Optional[Dict[str, np.ndarray]]:
     if image is None:
         return None
@@ -115,8 +116,10 @@
         image = {'image': image[0], 'mask': image[1]}
     elif not isinstance(image, dict):
         image = {'image': image, 'mask': None}
-
-<<<<<<< HEAD
+    else:  # type(image) is dict
+        # copy to enable modifying the dict and prevent response serialization error
+        image = dict(image)
+
     if isinstance(image['image'], str):
         if os.path.exists(image['image']):
             image['image'] = numpy.array(Image.open(image['image'])).astype('uint8')
@@ -130,20 +133,8 @@
             image['mask'] = external_code.to_base64_nparray(image['mask'])
     elif image['mask'] is None:
         image['mask'] = np.zeros_like(image['image'], dtype=np.uint8)
-=======
-    # copy to enable modifying the dict and prevent response serialization error
-    result = {'image': image['image'], 'mask': image['mask']}
-
-    if isinstance(result['image'], str):
-        result['image'] = external_code.to_base64_nparray(result['image'])
->>>>>>> e1885108
-
-    if isinstance(result['mask'], str):
-        result['mask'] = external_code.to_base64_nparray(result['mask'])
-    elif result['mask'] is None:
-        result['mask'] = np.zeros_like(result['image'], dtype=np.uint8)
-
-    return result
+
+    return image
 
 
 class UiControlNetUnit(external_code.ControlNetUnit):
