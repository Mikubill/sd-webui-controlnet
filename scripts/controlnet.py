--- conflicted
+++ resolved
@@ -285,15 +285,11 @@
                         
                 create_button = gr.Button(value="Create blank canvas")            
                 create_button.click(fn=create_canvas, inputs=[canvas_height, canvas_width], outputs=[input_image])
-<<<<<<< HEAD
-                ctrls += (input_image, scribble_mode, resize_mode, rgbbgr_mode, use_i2i_init_image)
-=======
                 
                 if gradio_compat:
                     canvas_swap_res.click(lambda w, h: (h, w), inputs=[canvas_width, canvas_height], outputs=[canvas_width, canvas_height])
                     
-                ctrls += (input_image, scribble_mode, resize_mode, rgbbgr_mode)
->>>>>>> fd2d7a51
+                ctrls += (input_image, scribble_mode, resize_mode, rgbbgr_mode, use_i2i_init_image)
                 ctrls += (lowvram,)
                 ctrls += (processor_res, threshold_a, threshold_b)
 
