--- conflicted
+++ resolved
@@ -26,14 +26,7 @@
 from scripts.adapter import PlugableAdapter
 from scripts.utils import load_state_dict
 from scripts.hook import ControlParams, UnetHook
-<<<<<<< HEAD
-from modules.processing import StableDiffusionProcessingImg2Img
-=======
-from scripts import external_code, global_state
-importlib.reload(global_state)
-importlib.reload(external_code)
 from modules.processing import StableDiffusionProcessingImg2Img, StableDiffusionProcessingTxt2Img
->>>>>>> 25e86570
 from modules.images import save_image
 from PIL import Image
 from torchvision.transforms import Resize, InterpolationMode, CenterCrop, Compose
@@ -804,12 +797,8 @@
                 self.unloadable.get(key, lambda:None)()
 
         self.latest_model_hash = p.sd_model.sd_model_hash
-<<<<<<< HEAD
         for idx, unit in enumerate(self.enabled_units):
-=======
-        for idx, unit in enumerate(enabled_units):
             unit.module = self.get_module_basename(unit.module)
->>>>>>> 25e86570
             p_input_image = self.get_remote_call(p, "control_net_input_image", None, idx)
             image = image_dict_from_any(unit.image)
             if image is not None:
@@ -883,8 +872,6 @@
                 detected_map = torch.Tensor(detected_map).to(devices.get_device_for("controlnet"))
                 is_image = False
 
-<<<<<<< HEAD
-=======
             if isinstance(p, StableDiffusionProcessingTxt2Img) and p.enable_hr:
                 if p.hr_resize_x == 0 and p.hr_resize_y == 0:
                     hr_y = int(p.height * p.hr_scale)
@@ -899,7 +886,6 @@
             else:
                 hr_control = None
 
->>>>>>> 25e86570
             if is_image:
                 control, detected_map = self.detectmap_proc(detected_map, unit.module, unit.rgbbgr_mode, resize_mode, h, w)
                 detected_maps.append((detected_map, unit.module))
