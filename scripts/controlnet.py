--- conflicted
+++ resolved
@@ -327,7 +327,21 @@
                     gr.update(visible=True)
                 ]
                 
-<<<<<<< HEAD
+        # advanced options    
+        advanced = gr.Column(visible=False)
+        with advanced:
+            processor_res = gr.Slider(label="Annotator resolution", value=64, minimum=64, maximum=2048, interactive=False)
+            threshold_a =  gr.Slider(label="Threshold A", value=64, minimum=64, maximum=1024, interactive=False)
+            threshold_b =  gr.Slider(label="Threshold B", value=64, minimum=64, maximum=1024, interactive=False)
+            
+        if gradio_compat:    
+            module.change(build_sliders, inputs=[module], outputs=[processor_res, threshold_a, threshold_b, advanced])
+                
+        # infotext_fields.extend((module, model, weight))
+
+            def create_canvas(h, w):
+                return np.zeros(shape=(h, w, 3), dtype=np.uint8) + 255
+                
             def onInputUpload(x):
                 if x:
                     isSVG = x['image'].startswith("data:image/svg+xml;base64,")
@@ -356,78 +370,6 @@
 
                     return input_image.orgpreprocess(inputs)
                 return None
-
-            resize_mode = gr.Radio(choices=["Envelope (Outer Fit)", "Scale to Fit (Inner Fit)", "Just Resize"], value="Scale to Fit (Inner Fit)", label="Resize Mode")
-            with gr.Row():
-                with gr.Column():
-                    canvas_width = gr.Slider(label="Canvas Width", minimum=256, maximum=1024, value=512, step=64)
-                    canvas_height = gr.Slider(label="Canvas Height", minimum=256, maximum=1024, value=512, step=64)
-                        
-                if gradio_compat:
-                    canvas_swap_res = ToolButton(value=switch_values_symbol)
-                    canvas_swap_res.click(lambda w, h: (h, w), inputs=[canvas_width, canvas_height], outputs=[canvas_width, canvas_height])
-                        
-            create_button = gr.Button(value="Create blank canvas")
-            create_button.click(fn=create_canvas, inputs=[canvas_height, canvas_width], outputs=[input_image])
-            
-            def run_annotator(image, module, pres, pthr_a, pthr_b):
-                img = HWC3(image['image'])
-                if not ((image['mask'][:, :, 0]==0).all() or (image['mask'][:, :, 0]==255).all()):
-                    img = HWC3(image['mask'][:, :, 0])
-                preprocessor = self.preprocessor[module]
-                result = None
-                if pres > 64:
-                    result = preprocessor(img, res=pres, thr_a=pthr_a, thr_b=pthr_b)
-                else:
-                    result = preprocessor(img)
-                return gr.update(value=result, visible=True, interactive=False)
-            
-            with gr.Row():
-                annotator_button = gr.Button(value="Preview annotator result")
-                annotator_button_hide = gr.Button(value="Hide annotator result")
-            
-            annotator_button.click(fn=run_annotator, inputs=[input_image, module, processor_res, threshold_a, threshold_b], outputs=[generated_image])
-            annotator_button_hide.click(fn=lambda: gr.update(visible=False), inputs=None, outputs=[generated_image])
-                                                    
-            ctrls += (input_image, scribble_mode, resize_mode, rgbbgr_mode)
-            ctrls += (lowvram,)
-            ctrls += (processor_res, threshold_a, threshold_b, guidance_strength, guess_mode)
-
-            # set canvas slider to the size of input image    
-            input_image.upload(onInputUpload, inputs=[input_image], outputs=[canvas_width, canvas_height], preprocess=False, postprocess=False)
-
-            if (svgsupport):
-                input_image.orgpreprocess=input_image.preprocess
-                input_image.preprocess=svgPreprocess
-
-=======
-        # advanced options    
-        advanced = gr.Column(visible=False)
-        with advanced:
-            processor_res = gr.Slider(label="Annotator resolution", value=64, minimum=64, maximum=2048, interactive=False)
-            threshold_a =  gr.Slider(label="Threshold A", value=64, minimum=64, maximum=1024, interactive=False)
-            threshold_b =  gr.Slider(label="Threshold B", value=64, minimum=64, maximum=1024, interactive=False)
-            
-        if gradio_compat:    
-            module.change(build_sliders, inputs=[module], outputs=[processor_res, threshold_a, threshold_b, advanced])
-                
-        # infotext_fields.extend((module, model, weight))
-
-        def create_canvas(h, w):
-            return np.zeros(shape=(h, w, 3), dtype=np.uint8) + 255
-            
-        def svgPreprocess(inputs):
-            if (inputs):
-                if (inputs['image'].startswith("data:image/svg+xml;base64,") and svgsupport):
-                    svg_data = base64.b64decode(inputs['image'].replace('data:image/svg+xml;base64,',''))
-                    drawing = svg2rlg(io.BytesIO(svg_data))
-                    png_data = renderPM.drawToString(drawing, fmt='PNG')
-                    encoded_string = base64.b64encode(png_data)
-                    base64_str = str(encoded_string, "utf-8")
-                    base64_str = "data:image/png;base64,"+ base64_str
-                    inputs['image'] = base64_str
-                return input_image.orgpreprocess(inputs)
-            return None
 
         resize_mode = gr.Radio(choices=["Envelope (Outer Fit)", "Scale to Fit (Inner Fit)", "Just Resize"], value="Scale to Fit (Inner Fit)", label="Resize Mode")
         with gr.Row():
@@ -465,10 +407,13 @@
         ctrls += (lowvram,)
         ctrls += (processor_res, threshold_a, threshold_b, guidance_strength, guess_mode)
             
-        input_image.orgpreprocess=input_image.preprocess
-        input_image.preprocess=svgPreprocess
+            # set canvas slider to the size of input image    
+        input_image.upload(onInputUpload, inputs=[input_image], outputs=[canvas_width, canvas_height], preprocess=False, postprocess=False)
+
+        if (svgsupport):
+            input_image.orgpreprocess=input_image.preprocess
+            input_image.preprocess=svgPreprocess
     
->>>>>>> 72b015b1
         return ctrls
         
 
