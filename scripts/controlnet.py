import gc
import inspect
import os
from collections import OrderedDict
from copy import copy
from typing import Union, Dict, Optional, List
import importlib

import numpy
import torch

import modules.scripts as scripts
from modules import shared, devices, script_callbacks, processing, masking, images
import gradio as gr
import numpy as np

from einops import rearrange
from scripts import global_state, hook, external_code, xyz_grid_support, batch_hijack
importlib.reload(global_state)
importlib.reload(hook)
importlib.reload(external_code)
importlib.reload(xyz_grid_support)
importlib.reload(batch_hijack)
from scripts.cldm import PlugableControlModel
from scripts.processor import *
from scripts.adapter import PlugableAdapter
from scripts.utils import load_state_dict
from scripts.hook import ControlParams, UnetHook
from modules.processing import StableDiffusionProcessingImg2Img, StableDiffusionProcessingTxt2Img
from modules.images import save_image
import cv2
from pathlib import Path
from PIL import Image
from torchvision.transforms import Resize, InterpolationMode, CenterCrop, Compose

gradio_compat = True
try:
    from distutils.version import LooseVersion
    from importlib_metadata import version
    if LooseVersion(version("gradio")) < LooseVersion("3.10"):
        gradio_compat = False
except ImportError:
    pass

# svgsupports
svgsupport = False
try:
    import io
    import base64
    from svglib.svglib import svg2rlg
    from reportlab.graphics import renderPM
    svgsupport = True
except ImportError:
    pass

refresh_symbol = '\U0001f504'       # 🔄
switch_values_symbol = '\U000021C5' # ⇅
camera_symbol = '\U0001F4F7'        # 📷
reverse_symbol = '\U000021C4'       # ⇄
tossup_symbol = '\u2934'

webcam_enabled = False
webcam_mirrored = False
global_batch_input_dir = gr.Textbox(
    label='Controlnet input directory',
    placeholder='Leave empty to use input directory',
    **shared.hide_dirs,
    elem_id='controlnet_batch_input_dir')
img2img_batch_input_dir = None
img2img_batch_input_dir_callbacks = []
img2img_batch_output_dir = None
img2img_batch_output_dir_callbacks = []
generate_buttons = {}

class ToolButton(gr.Button, gr.components.FormComponent):
    """Small button with single emoji as text, fits inside gradio forms"""

    def __init__(self, **kwargs):
        super().__init__(variant="tool", **kwargs)

    def get_block_name(self):
        return "button"


def find_closest_lora_model_name(search: str):
    if not search:
        return None
    if search in global_state.cn_models:
        return search
    search = search.lower()
    if search in global_state.cn_models_names:
        return global_state.cn_models_names.get(search)
    applicable = [name for name in global_state.cn_models_names.keys()
                  if search in name.lower()]
    if not applicable:
        return None
    applicable = sorted(applicable, key=lambda name: len(name))
    return global_state.cn_models_names[applicable[0]]


def swap_img2img_pipeline(p: processing.StableDiffusionProcessingImg2Img):
    p.__class__ = processing.StableDiffusionProcessingTxt2Img
    dummy = processing.StableDiffusionProcessingTxt2Img()
    for k,v in dummy.__dict__.items():
        if hasattr(p, k):
            continue
        setattr(p, k, v)


global_state.update_cn_models()


def image_dict_from_any(image) -> Optional[Dict[str, np.ndarray]]:
    if image is None:
        return None

    if isinstance(image, (tuple, list)):
        image = {'image': image[0], 'mask': image[1]}
    elif not isinstance(image, dict):
        image = {'image': image, 'mask': None}
    else:  # type(image) is dict
        # copy to enable modifying the dict and prevent response serialization error
        image = dict(image)

    if isinstance(image['image'], str):
        if os.path.exists(image['image']):
            image['image'] = numpy.array(Image.open(image['image'])).astype('uint8')
        else:
            image['image'] = external_code.to_base64_nparray(image['image'])

    if isinstance(image['mask'], str):
        if os.path.exists(image['mask']):
            image['mask'] = numpy.array(Image.open(image['mask'])).astype('uint8')
        else:
            image['mask'] = external_code.to_base64_nparray(image['mask'])
    elif image['mask'] is None:
        image['mask'] = np.zeros_like(image['image'], dtype=np.uint8)

    return image


class UiControlNetUnit(external_code.ControlNetUnit):
    def __init__(
        self,
        input_mode: batch_hijack.InputMode = batch_hijack.InputMode.SIMPLE,
        batch_images: Optional[Union[str, List[external_code.InputImage]]] = None,
        output_dir: str = '',
        loopback: bool = False,
        *args, **kwargs
    ):
        super().__init__(*args, **kwargs)
        self.is_ui = True
        self.input_mode = input_mode
        self.batch_images = batch_images
        self.output_dir = output_dir
        self.loopback = loopback


class Script(scripts.Script):
    model_cache = OrderedDict()

    def __init__(self) -> None:
        super().__init__()
        self.latest_network = None
        self.preprocessor_keys = global_state.module_names
        self.preprocessor = global_state.cn_preprocessor_modules
        self.unloadable = global_state.cn_preprocessor_unloadable
        self.input_image = None
        self.latest_model_hash = ""
        self.txt2img_w_slider = gr.Slider()
        self.txt2img_h_slider = gr.Slider()
        self.img2img_w_slider = gr.Slider()
        self.img2img_h_slider = gr.Slider()
        self.enabled_units = []
        self.detected_map = []
        batch_hijack.instance.process_batch_callbacks.append(self.batch_tab_process)
        batch_hijack.instance.process_batch_each_callbacks.append(self.batch_tab_process_each)
        batch_hijack.instance.postprocess_batch_each_callbacks.insert(0, self.batch_tab_postprocess_each)
        batch_hijack.instance.postprocess_batch_callbacks.insert(0, self.batch_tab_postprocess)

    def title(self):
        return "ControlNet"

    def show(self, is_img2img):
        # if is_img2img:
            # return False
        return scripts.AlwaysVisible

    def after_component(self, component, **kwargs):
        if component.elem_id == "txt2img_width":
            self.txt2img_w_slider = component
            return self.txt2img_w_slider
        if component.elem_id == "txt2img_height":
            self.txt2img_h_slider = component
            return self.txt2img_h_slider
        if component.elem_id == "img2img_width":
            self.img2img_w_slider = component
            return self.img2img_w_slider
        if component.elem_id == "img2img_height":
            self.img2img_h_slider = component
            return self.img2img_h_slider
        
    def get_module_basename(self, module):
        for k, v in self.preprocessor_keys.items():
            if v == module or k == module:
                return k
        
    def get_threshold_block(self, proc):
        pass

    def get_default_ui_unit(self, is_ui=True):
        cls = UiControlNetUnit if is_ui else external_code.ControlNetUnit
        return cls(
            enabled=False,
            module="none",
            model="None",
            guess_mode=False,
        )

    def uigroup(self, tabname, is_img2img, elem_id_tabname):
        infotext_fields = []
        default_unit = self.get_default_ui_unit()
        with gr.Row():
            with gr.Tabs():
                with gr.Tab(label='Upload') as upload_tab:
                    upload_image = gr.Image(source='upload', mirror_webcam=False, type='numpy', tool='sketch', elem_id=f'{elem_id_tabname}_{tabname}_input_image')
                    generated_image = gr.Image(label="Annotator result", visible=False, elem_id=f'{elem_id_tabname}_{tabname}_generated_image')

                with gr.Tab(label='Batch') as batch_tab:
                    batch_image_dir = gr.Textbox(label='Input directory', placeholder='Leave empty to use img2img batch controlnet input directory', elem_id=f'{elem_id_tabname}_{tabname}_batch_image_dir')

        with gr.Row():
            gr.HTML(value='<p>Invert colors if your image has white background.<br >Change your brush width to make it thinner if you want to draw something.<br ></p>')
            webcam_enable = ToolButton(value=camera_symbol)
            webcam_mirror = ToolButton(value=reverse_symbol)
            send_dimen_button = ToolButton(value=tossup_symbol)

        with gr.Row():
            enabled = gr.Checkbox(label='Enable', value=default_unit.enabled)
            scribble_mode = gr.Checkbox(label='Invert Input Color', value=default_unit.invert_image)
            rgbbgr_mode = gr.Checkbox(label='RGB to BGR', value=default_unit.rgbbgr_mode)
            lowvram = gr.Checkbox(label='Low VRAM', value=default_unit.low_vram)
            guess_mode = gr.Checkbox(label='Guess Mode', value=default_unit.guess_mode)
            loopback = gr.Checkbox(label='Loopback', value=default_unit.loopback)

        # infotext_fields.append((enabled, "ControlNet Enabled"))
        
        def send_dimensions(image):
            def closesteight(num):
                rem = num % 8
                if rem <= 4:
                    return round(num - rem)
                else:
                    return round(num + (8 - rem))
            if(image):
                interm = np.asarray(image.get('image'))
                return closesteight(interm.shape[1]), closesteight(interm.shape[0])
            else:
                return gr.Slider.update(), gr.Slider.update()
                        
        def webcam_toggle():
            global webcam_enabled
            webcam_enabled = not webcam_enabled
            return {"value": None, "source": "webcam" if webcam_enabled else "upload", "__type__": "update"}
                
        def webcam_mirror_toggle():
            global webcam_mirrored
            webcam_mirrored = not webcam_mirrored
            return {"mirror_webcam": webcam_mirrored, "__type__": "update"}
            
        webcam_enable.click(fn=webcam_toggle, inputs=None, outputs=upload_image)
        webcam_mirror.click(fn=webcam_mirror_toggle, inputs=None, outputs=upload_image)

        def refresh_all_models(*inputs):
            global_state.update_cn_models()
                
            dd = inputs[0]
            selected = dd if dd in global_state.cn_models else "None"
            return gr.Dropdown.update(value=selected, choices=list(global_state.cn_models.keys()))

        with gr.Row():
            module = gr.Dropdown(list(self.preprocessor_keys.values()), label=f"Preprocessor", value=default_unit.module)
            model = gr.Dropdown(list(global_state.cn_models.keys()), label=f"Model", value=default_unit.model)
            refresh_models = ToolButton(value=refresh_symbol)
            refresh_models.click(refresh_all_models, model, model)
                # ctrls += (refresh_models, )
        with gr.Row():
            weight = gr.Slider(label=f"Weight", value=default_unit.weight, minimum=0.0, maximum=2.0, step=.05)
            guidance_start = gr.Slider(label="Guidance Start (T)", value=default_unit.guidance_start, minimum=0.0, maximum=1.0, interactive=True)
            guidance_end = gr.Slider(label="Guidance End (T)", value=default_unit.guidance_end, minimum=0.0, maximum=1.0, interactive=True)

                # model_dropdowns.append(model)
        def build_sliders(module):
            module = self.get_module_basename(module)
            if module == "canny":
                return [
                    gr.update(label="Annotator resolution", value=512, minimum=64, maximum=2048, step=1, interactive=True),
                    gr.update(label="Canny low threshold", minimum=1, maximum=255, value=100, step=1, interactive=True),
                    gr.update(label="Canny high threshold", minimum=1, maximum=255, value=200, step=1, interactive=True),
                    gr.update(visible=True)
                ]
            elif module == "mlsd": #Hough
                return [
                    gr.update(label="Hough Resolution", minimum=64, maximum=2048, value=512, step=1, interactive=True),
                    gr.update(label="Hough value threshold (MLSD)", minimum=0.01, maximum=2.0, value=0.1, step=0.01, interactive=True),
                    gr.update(label="Hough distance threshold (MLSD)", minimum=0.01, maximum=20.0, value=0.1, step=0.01, interactive=True),
                    gr.update(visible=True)
                ]
            elif module in ["hed", "scribble_hed", "hed_safe"]:
                return [
                    gr.update(label="HED Resolution", minimum=64, maximum=2048, value=512, step=1, interactive=True),
                    gr.update(label="Threshold A", value=64, minimum=64, maximum=1024, interactive=False),
                    gr.update(label="Threshold B", value=64, minimum=64, maximum=1024, interactive=False),
                    gr.update(visible=True)
                ]
            elif module in ["openpose", "openpose_full", "segmentation"]:
                return [
                    gr.update(label="Annotator Resolution", minimum=64, maximum=2048, value=512, step=1, interactive=True),
                    gr.update(label="Threshold A", value=64, minimum=64, maximum=1024, interactive=False),
                    gr.update(label="Threshold B", value=64, minimum=64, maximum=1024, interactive=False),
                    gr.update(visible=True)
                ]
            elif module == "depth":
                return [
                    gr.update(label="Midas Resolution", minimum=64, maximum=2048, value=512, step=1, interactive=True),
                    gr.update(label="Threshold A", value=64, minimum=64, maximum=1024, interactive=False),
                    gr.update(label="Threshold B", value=64, minimum=64, maximum=1024, interactive=False),
                    gr.update(visible=True)
                ]
            elif module in ["depth_leres", "depth_leres_boost"]:
                return [
                    gr.update(label="LeReS Resolution", minimum=64, maximum=2048, value=512, step=1, interactive=True),
                    gr.update(label="Remove Near %", value=0, minimum=0, maximum=100, step=0.1, interactive=True),
                    gr.update(label="Remove Background %", value=0, minimum=0, maximum=100, step=0.1, interactive=True),
                    gr.update(visible=True)
                ]
            elif module == "normal_map":
                return [
                    gr.update(label="Normal Resolution", minimum=64, maximum=2048, value=512, step=1, interactive=True),
                    gr.update(label="Normal background threshold", minimum=0.0, maximum=1.0, value=0.4, step=0.01, interactive=True),
                    gr.update(label="Threshold B", value=64, minimum=64, maximum=1024, interactive=False),
                    gr.update(visible=True)
                ]
            elif module == "threshold":
                return [
                    gr.update(label="Annotator resolution", value=512, minimum=64, maximum=2048, step=1, interactive=True),
                    gr.update(label="Binarization Threshold", minimum=0, maximum=255, value=127, step=1, interactive=True),
                    gr.update(label="Threshold B", value=64, minimum=64, maximum=1024, interactive=False),
                    gr.update(visible=True)
                ]
            elif module == "scribble_xdog":
                return [
                    gr.update(label="Annotator resolution", value=512, minimum=64, maximum=2048, step=1, interactive=True),
                    gr.update(label="XDoG Threshold", minimum=1, maximum=64, value=32, step=1, interactive=True),
                    gr.update(label="Threshold B", value=64, minimum=64, maximum=1024, interactive=False),
                    gr.update(visible=True)
                ]
            elif module == "tile_gaussian":
                return [
                    gr.update(label="Annotator resolution", value=512, minimum=64, maximum=2048, step=1, interactive=True),
                    gr.update(label="Noise", value=16.0, minimum=0.1, maximum=48.0, step=0.01, interactive=True),
                    gr.update(label="Threshold B", value=64, minimum=64, maximum=1024, interactive=False),
                    gr.update(visible=True)
                ]
            elif module == "color":
                return [
                    gr.update(label="Annotator Resolution", value=512, minimum=64, maximum=2048, step=8, interactive=True),
                    gr.update(label="Threshold A", value=64, minimum=64, maximum=1024, interactive=False),
                    gr.update(label="Threshold B", value=64, minimum=64, maximum=1024, interactive=False),
                    gr.update(visible=True)
                ]
            elif module == "none":
                return [
                    gr.update(label="Normal Resolution", value=64, minimum=64, maximum=2048, interactive=False),
                    gr.update(label="Threshold A", value=64, minimum=64, maximum=1024, interactive=False),
                    gr.update(label="Threshold B", value=64, minimum=64, maximum=1024, interactive=False),
                    gr.update(visible=False)
                ]
            else:
                return [
                    gr.update(label="Annotator resolution", value=512, minimum=64, maximum=2048, step=1, interactive=True),
                    gr.update(label="Threshold A", value=64, minimum=64, maximum=1024, interactive=False),
                    gr.update(label="Threshold B", value=64, minimum=64, maximum=1024, interactive=False),
                    gr.update(visible=True)
                ]
                
        # advanced options    
        advanced = gr.Column(visible=False)
        with advanced:
            processor_res = gr.Slider(label="Annotator resolution", value=default_unit.processor_res, minimum=64, maximum=2048, interactive=False)
            threshold_a = gr.Slider(label="Threshold A", value=default_unit.threshold_a, minimum=64, maximum=1024, interactive=False)
            threshold_b = gr.Slider(label="Threshold B", value=default_unit.threshold_b, minimum=64, maximum=1024, interactive=False)
            
        if gradio_compat:    
            module.change(build_sliders, inputs=[module], outputs=[processor_res, threshold_a, threshold_b, advanced])

        # infotext_fields.extend((module, model, weight))

        def create_canvas(h, w):
            return np.zeros(shape=(h, w, 3), dtype=np.uint8) + 255
            
        def svgPreprocess(inputs):
            if (inputs):
                if (inputs['image'].startswith("data:image/svg+xml;base64,") and svgsupport):
                    svg_data = base64.b64decode(inputs['image'].replace('data:image/svg+xml;base64,',''))
                    drawing = svg2rlg(io.BytesIO(svg_data))
                    png_data = renderPM.drawToString(drawing, fmt='PNG')
                    encoded_string = base64.b64encode(png_data)
                    base64_str = str(encoded_string, "utf-8")
                    base64_str = "data:image/png;base64,"+ base64_str
                    inputs['image'] = base64_str
                return upload_image.orgpreprocess(inputs)
            return None

        resize_mode = gr.Radio(choices=[e.value for e in external_code.ResizeMode], value=default_unit.resize_mode.value, label="Resize Mode")
        with gr.Row():
            with gr.Column():
                canvas_width = gr.Slider(label="Canvas Width", minimum=256, maximum=1024, value=512, step=64)
                canvas_height = gr.Slider(label="Canvas Height", minimum=256, maximum=1024, value=512, step=64)
                    
            if gradio_compat:
                canvas_swap_res = ToolButton(value=switch_values_symbol)
                canvas_swap_res.click(lambda w, h: (h, w), inputs=[canvas_width, canvas_height], outputs=[canvas_width, canvas_height])
                    
        create_button = gr.Button(value="Create blank canvas")
        create_button.click(fn=create_canvas, inputs=[canvas_height, canvas_width], outputs=[upload_image])
        
        def run_annotator(image, module, pres, pthr_a, pthr_b):
            img = HWC3(image['image'])
            if not ((image['mask'][:, :, 0] == 0).all() or (image['mask'][:, :, 0] == 255).all()):
                img = HWC3(image['mask'][:, :, 0])

            if 'inpaint' in module:
                color = HWC3(image['image'])
                alpha = image['mask'][:, :, 0:1]
                img = np.concatenate([color, alpha], axis=2)

            module = self.get_module_basename(module)
            preprocessor = self.preprocessor[module]
            result = None
            if pres > 64:
                result, is_image = preprocessor(img, res=pres, thr_a=pthr_a, thr_b=pthr_b)
            else:
                result, is_image = preprocessor(img)
            
            if is_image:
                return gr.update(value=result, visible=True, interactive=False)
        
        with gr.Row():
            annotator_button = gr.Button(value="Preview annotator result")
            annotator_button_hide = gr.Button(value="Hide annotator result")
        
        annotator_button.click(fn=run_annotator, inputs=[upload_image, module, processor_res, threshold_a, threshold_b], outputs=[generated_image])
        annotator_button_hide.click(fn=lambda: gr.update(visible=False), inputs=None, outputs=[generated_image])

        if is_img2img:
            send_dimen_button.click(fn=send_dimensions, inputs=[upload_image], outputs=[self.img2img_w_slider, self.img2img_h_slider])
        else:
            send_dimen_button.click(fn=send_dimensions, inputs=[upload_image], outputs=[self.txt2img_w_slider, self.txt2img_h_slider])

        input_mode = gr.State(batch_hijack.InputMode.SIMPLE)
        input_image = gr.State()
        batch_image_dir_state = gr.State('')
        output_dir_state = gr.State('')
        unit_args = (input_mode, batch_image_dir_state, output_dir_state, loopback, enabled, module, model, weight, input_image, scribble_mode, resize_mode, rgbbgr_mode, lowvram, processor_res, threshold_a, threshold_b, guidance_start, guidance_end, guess_mode)
        self.register_modules(tabname, unit_args)

        upload_image.orgpreprocess=upload_image.preprocess
        upload_image.preprocess=svgPreprocess

        # update unit when any of its properties changes
        unit = gr.State(default_unit)
        for comp in unit_args:
            for events in (
                ('edit', 'clear'),
                ('click',),
                ('change',),
            ):
                if not all(hasattr(comp, event) for event in events): continue
                for event in events:
                    getattr(comp, event)(fn=UiControlNetUnit, inputs=list(unit_args), outputs=unit)

                break

        def index_of_init_parameter(parameter):
            parameters = inspect.getfullargspec(UiControlNetUnit.__init__)[0][1:] + inspect.getfullargspec(external_code.ControlNetUnit.__init__)[0][1:]
            index = parameters.index(parameter)
            return index

        # keep upload_image in sync with input_image
        upload_image_index = index_of_init_parameter('image')
        components = list(unit_args)
        components[upload_image_index] = upload_image
        for event in 'edit', 'clear':
            getattr(upload_image, event)(fn=lambda *args: (args[upload_image_index], UiControlNetUnit(*args)), inputs=components, outputs=[input_image, unit])

        # keep input_mode in sync
        input_mode_index = index_of_init_parameter('input_mode')
        components = list(unit_args)
        for input_tab in (
            (upload_tab, batch_hijack.InputMode.SIMPLE),
            (batch_tab, batch_hijack.InputMode.BATCH)
        ):
            components[input_mode_index] = gr.State(input_tab[1])
            input_tab[0].select(fn=lambda *args: (args[input_mode_index], UiControlNetUnit(*args)), inputs=components, outputs=[input_mode, unit])

        batch_dir_index = index_of_init_parameter('batch_images')
        def determine_batch_dir(batch_dir, fallback_dir, fallback_fallback_dir, *args):
            args = list(args)
            if batch_dir:
                args[batch_dir_index] = batch_dir
            elif fallback_dir:
                args[batch_dir_index] = fallback_dir
            else:
                args[batch_dir_index] = fallback_fallback_dir

            return args[batch_dir_index], UiControlNetUnit(*args)

        # keep batch_dir in sync with global batch input textboxes
        global img2img_batch_input_dir, img2img_batch_input_dir_callbacks
        def subscribe_for_batch_dir():
            global global_batch_input_dir, img2img_batch_input_dir
            batch_dirs = [batch_image_dir, global_batch_input_dir, img2img_batch_input_dir]
            for batch_dir_comp in batch_dirs:
                if not hasattr(batch_dir_comp, 'change'): continue
                batch_dir_comp.change(
                    fn=determine_batch_dir,
                    inputs=batch_dirs + list(unit_args),
                    outputs=[batch_image_dir_state, unit])

        if img2img_batch_input_dir is None:
            # we are too soon, subscribe later when available
            img2img_batch_input_dir_callbacks.append(subscribe_for_batch_dir)
        else:
            subscribe_for_batch_dir()

        # keep output_dir in sync with global batch output textbox
        global img2img_batch_output_dir, img2img_batch_output_dir_callbacks
        def subscribe_for_output_dir():
            output_dir_index = index_of_init_parameter('output_dir')
            def update_output_dir(output_dir, *args):
                args = list(args)
                args[output_dir_index] = output_dir
                return output_dir, UiControlNetUnit(*args)

            global img2img_batch_output_dir
            img2img_batch_output_dir.change(
                fn=update_output_dir,
                inputs=[img2img_batch_output_dir] + list(unit_args),
                outputs=[output_dir_state, unit]
            )

        if img2img_batch_input_dir is None:
            # we are too soon, subscribe later when available
            img2img_batch_output_dir_callbacks.append(subscribe_for_output_dir)
        else:
            subscribe_for_output_dir()

        return unit

    def ui(self, is_img2img):
        """this function should create gradio UI elements. See https://gradio.app/docs/#components
        The return value should be an array of all components that are used in processing.
        Values of those returned components will be passed to run() and process() functions.
        """
        self.infotext_fields = []
        self.paste_field_names = []
        controls = ()
        max_models = shared.opts.data.get("control_net_max_models_num", 1)
        elem_id_tabname = ("img2img" if is_img2img else "txt2img") + "_controlnet"
        with gr.Group(elem_id=elem_id_tabname):
            with gr.Accordion("ControlNet", open = False, elem_id="controlnet"):
                if max_models > 1:
                    with gr.Tabs(elem_id=f"{elem_id_tabname}_tabs"):
                        for i in range(max_models):
                            with gr.Tab(f"Control Model - {i}"):
                                controls += (self.uigroup(f"ControlNet-{i}", is_img2img, elem_id_tabname),)
                else:
                    with gr.Column():
                        controls += (self.uigroup(f"ControlNet", is_img2img, elem_id_tabname),)

        if shared.opts.data.get("control_net_sync_field_args", False):
            for _, field_name in self.infotext_fields:
                self.paste_field_names.append(field_name)

        return controls

    def register_modules(self, tabname, params):
        enabled, module, model, weight = params[:4]
        guidance_start, guidance_end, guess_mode = params[-3:]
        
        self.infotext_fields.extend([
            (enabled, f"{tabname} Enabled"),
            (module, f"{tabname} Preprocessor"),
            (model, f"{tabname} Model"),
            (weight, f"{tabname} Weight"),
            (guidance_start, f"{tabname} Guidance Start"),
            (guidance_end, f"{tabname} Guidance End"),
        ])

    def clear_control_model_cache(self):
        Script.model_cache.clear()
        gc.collect()
        devices.torch_gc()

    def load_control_model(self, p, unet, model, lowvram):
        if model in Script.model_cache:
            print(f"Loading model from cache: {model}")
            return Script.model_cache[model]

        # Remove model from cache to clear space before building another model
        if len(Script.model_cache) > 0 and len(Script.model_cache) >= shared.opts.data.get("control_net_model_cache_size", 2):
            Script.model_cache.popitem(last=False)
            gc.collect()
            devices.torch_gc()

        model_net = self.build_control_model(p, unet, model, lowvram)

        if shared.opts.data.get("control_net_model_cache_size", 2) > 0:
            Script.model_cache[model] = model_net

        return model_net

    def build_control_model(self, p, unet, model, lowvram):
        model_path = global_state.cn_models.get(model, None)
        if model_path is None:
            model = find_closest_lora_model_name(model)
            model_path = global_state.cn_models.get(model, None)

        if model_path is None:
            raise RuntimeError(f"model not found: {model}")

        # trim '"' at start/end
        if model_path.startswith("\"") and model_path.endswith("\""):
            model_path = model_path[1:-1]

        if not os.path.exists(model_path):
            raise ValueError(f"file not found: {model_path}")

        print(f"Loading model: {model}")
        state_dict = load_state_dict(model_path)
        network_module = PlugableControlModel
        network_config = shared.opts.data.get("control_net_model_config", global_state.default_conf)
        if not os.path.isabs(network_config):
            network_config = os.path.join(global_state.script_dir, network_config)

        if any([k.startswith("body.") or k == 'style_embedding' for k, v in state_dict.items()]):
            # adapter model
            network_module = PlugableAdapter
            network_config = shared.opts.data.get("control_net_model_adapter_config", global_state.default_conf_adapter)
            if not os.path.isabs(network_config):
                network_config = os.path.join(global_state.script_dir, network_config)

<<<<<<< HEAD
=======
        model_stem = Path(model_path).stem
>>>>>>> 4f29dada
        override_config = os.path.splitext(model_path)[0] + ".yaml"

        if not os.path.exists(override_config):
            override_config = os.path.join(global_state.script_dir, 'models', model_stem + ".yaml")

        if 'v11' in model_stem or 'shuffle' in model_stem:
            assert os.path.exists(override_config), f'Error: The model config {override_config} is missing. ControlNet 1.1 must have configs.'

        if os.path.exists(override_config):
            network_config = override_config

        print(f"Loading config: {network_config}")
        network = network_module(
            state_dict=state_dict,
            config_path=network_config,
            lowvram=lowvram,
            base_model=unet,
        )
        network.to(p.sd_model.device, dtype=p.sd_model.dtype)
        print(f"ControlNet model {model} loaded.")
        return network

    @staticmethod
    def get_remote_call(p, attribute, default=None, idx=0, strict=False, force=False):
        if not force and not shared.opts.data.get("control_net_allow_script_control", False):
            return default

        def get_element(obj, strict=False):
            if not isinstance(obj, list):
                return obj if not strict or idx == 0 else None
            elif idx < len(obj):
                return obj[idx]
            else:
                return None

        attribute_value = get_element(getattr(p, attribute, None), strict)
        default_value = get_element(default)
        return attribute_value if attribute_value is not None else default_value

    def parse_remote_call(self, p, unit: external_code.ControlNetUnit, idx):
        selector = self.get_remote_call

        unit.enabled = selector(p, "control_net_enabled", unit.enabled, idx, strict=True)
        unit.module = selector(p, "control_net_module", unit.module, idx)
        unit.model = selector(p, "control_net_model", unit.model, idx)
        unit.weight = selector(p, "control_net_weight", unit.weight, idx)
        unit.image = selector(p, "control_net_image", unit.image, idx)
        unit.scribble_mode = selector(p, "control_net_scribble_mode", unit.invert_image, idx)
        unit.resize_mode = selector(p, "control_net_resize_mode", unit.resize_mode, idx)
        unit.rgbbgr_mode = selector(p, "control_net_rgbbgr_mode", unit.rgbbgr_mode, idx)
        unit.low_vram = selector(p, "control_net_lowvram", unit.low_vram, idx)
        unit.processor_res = selector(p, "control_net_pres", unit.processor_res, idx)
        unit.threshold_a = selector(p, "control_net_pthr_a", unit.threshold_a, idx)
        unit.threshold_b = selector(p, "control_net_pthr_b", unit.threshold_b, idx)
        unit.guidance_start = selector(p, "control_net_guidance_start", unit.guidance_start, idx)
        unit.guidance_end = selector(p, "control_net_guidance_end", unit.guidance_end, idx)
        unit.guidance_end = selector(p, "control_net_guidance_strength", unit.guidance_end, idx)
        unit.guess_mode = selector(p, "control_net_guess_mode", unit.guess_mode, idx)

        return unit

    def detectmap_proc(self, detected_map, module, rgbbgr_mode, resize_mode, h, w):

        if 'inpaint' in module:
            detected_map = detected_map.astype(np.float32)
        else:
            detected_map = HWC3(detected_map)
            if module == "normal_map" or rgbbgr_mode:
                detected_map = detected_map[:, :, ::-1].copy()

        def get_pytorch_control(x):
            y = torch.from_numpy(x).to(devices.get_device_for("controlnet"))
            return rearrange(y.float() / 255.0, 'h w c -> c h w')

        if resize_mode == external_code.ResizeMode.RESIZE:
            detected_map = cv2.resize(detected_map, (w, h), interpolation=cv2.INTER_CUBIC)
            return get_pytorch_control(detected_map), detected_map

        old_h, old_w, _ = detected_map.shape
        old_w = float(old_w)
        old_h = float(old_h)
        k0 = float(h) / old_h
        k1 = float(w) / old_w

        safeint = lambda x: int(np.round(x))

        if resize_mode == external_code.ResizeMode.OUTER_FIT:
            k = min(k0, k1)
            borders = np.concatenate([detected_map[0, :, :], detected_map[-1, :, :], detected_map[:, 0, :], detected_map[:, -1, :]], axis=0)
            high_quality_border_color = np.median(borders, axis=0).astype(detected_map.dtype)
            high_quality_background = cv2.resize(high_quality_border_color[None, None], (w, h), interpolation=cv2.INTER_NEAREST)
            detected_map = cv2.resize(detected_map, (safeint(old_w * k), safeint(old_h * k)), interpolation=cv2.INTER_AREA)
            new_h, new_w, _ = detected_map.shape
            pad_h = max(0, (h - new_h) // 2)
            pad_w = max(0, (w - new_w) // 2)
            high_quality_background[pad_h:pad_h + new_h, pad_w:pad_w + new_w] = detected_map
            detected_map = high_quality_background
            return get_pytorch_control(detected_map), detected_map
        else:
            k = max(k0, k1)
            detected_map = cv2.resize(detected_map, (safeint(old_w * k), safeint(old_h * k)), interpolation=cv2.INTER_LANCZOS4)
            new_h, new_w, _ = detected_map.shape
            pad_h = max(0, (new_h - h) // 2)
            pad_w = max(0, (new_w - w) // 2)
            detected_map = detected_map[pad_h:pad_h+h, pad_w:pad_w+w]
            return get_pytorch_control(detected_map), detected_map

    def is_ui(self, args):
        return args and all(isinstance(arg, UiControlNetUnit) for arg in args)

    def get_enabled_units(self, p):
        units = external_code.get_all_units_in_processing(p)
        enabled_units = []

        if len(units) == 0:
            # fill a null group
            remote_unit = self.parse_remote_call(p, self.get_default_ui_unit(), 0)
            if remote_unit.enabled:
                units.append(remote_unit)

        for idx, unit in enumerate(units):
            unit = self.parse_remote_call(p, unit, idx)
            if not unit.enabled:
                continue

            enabled_units.append(copy(unit))
            if len(units) != 1:
                prefix = f"ControlNet-{idx}"
            else:
                prefix = "ControlNet"

            p.extra_generation_params.update({
                f"{prefix} Enabled": True,
                f"{prefix} Module": unit.module,
                f"{prefix} Model": unit.model,
                f"{prefix} Weight": unit.weight,
                f"{prefix} Guidance Start": unit.guidance_start,
                f"{prefix} Guidance End": unit.guidance_end,
            })

        return enabled_units

    def process(self, p, *args):
        """
        This function is called before processing begins for AlwaysVisible scripts.
        You can modify the processing object (p) here, inject hooks, etc.
        args contains all values returned by components from ui()
        """
        unet = p.sd_model.model.diffusion_model
        if self.latest_network is not None:
            # always restore (~0.05s)
            self.latest_network.restore(unet)

        if not batch_hijack.instance.is_batch:
            self.enabled_units = self.get_enabled_units(p)

        if len(self.enabled_units) == 0:
           self.latest_network = None
           return

        detected_maps = []
        forward_params = []
        hook_lowvram = False

        # cache stuff
        if self.latest_model_hash != p.sd_model.sd_model_hash:
            self.clear_control_model_cache()

        # unload unused preproc
        module_list = [unit.module for unit in self.enabled_units]
        for key in self.unloadable:
            if key not in module_list:
                self.unloadable.get(key, lambda:None)()

        self.latest_model_hash = p.sd_model.sd_model_hash
        for idx, unit in enumerate(self.enabled_units):
            unit.module = self.get_module_basename(unit.module)
            p_input_image = self.get_remote_call(p, "control_net_input_image", None, idx)
            image = image_dict_from_any(unit.image)
            if image is not None:
                while len(image['mask'].shape) < 3:
                    image['mask'] = image['mask'][..., np.newaxis]

            resize_mode = external_code.resize_mode_from_value(unit.resize_mode)
            invert_image = unit.invert_image

            if unit.low_vram:
                hook_lowvram = True

            model_net = self.load_control_model(p, unet, unit.model, unit.low_vram)
            model_net.reset()

            if batch_hijack.instance.is_batch and getattr(p, "image_control", None) is not None:
                input_image = HWC3(np.asarray(p.image_control))
            elif p_input_image is not None:
                input_image = HWC3(np.asarray(p_input_image))
            elif image is not None:
                # Need to check the image for API compatibility
                if isinstance(image['image'], str):
                    from modules.api.api import decode_base64_to_image
                    input_image = HWC3(np.asarray(decode_base64_to_image(image['image'])))
                else:
                    input_image = HWC3(image['image'])

                # Adding 'mask' check for API compatibility
                if 'mask' in image and not ((image['mask'][:, :, 0] == 0).all() or (image['mask'][:, :, 0] == 255).all()):
                    if 'inpaint' in unit.module:
                        print("using inpaint as input")
                        color = HWC3(image['image'])
                        alpha = image['mask'][:, :, 0:1]
                        input_image = np.concatenate([color, alpha], axis=2)
                    else:
                        print("using mask as input")
                        input_image = HWC3(image['mask'][:, :, 0])
                        invert_image = True
            else:
                # use img2img init_image as default
                input_image = getattr(p, "init_images", [None])[0]
                if input_image is None:
                    raise ValueError('controlnet is enabled but no input image is given')
                input_image = HWC3(np.asarray(input_image))

            if issubclass(type(p), StableDiffusionProcessingImg2Img) and p.inpaint_full_res == True and p.image_mask is not None:
                input_image = [input_image[:, :, i] for i in range(input_image.shape[2])]
                input_image = [Image.fromarray(x) for x in input_image]

                mask = p.image_mask.convert('L')
                crop_region = masking.get_crop_region(np.array(mask), p.inpaint_full_res_padding)
                crop_region = masking.expand_crop_region(crop_region, p.width, p.height, mask.width, mask.height)

                # scale crop region to the size of our image
                x1, y1, x2, y2 = crop_region
                scale_x, scale_y = mask.width / float(input_image[0].width), mask.height / float(input_image[0].height)
                crop_region = int(x1 / scale_x), int(y1 / scale_y), int(x2 / scale_x), int(y2 / scale_y)

                input_image = [x.crop(crop_region) for x in input_image]
                input_image = [images.resize_image(2, x, p.width, p.height) for x in input_image]
                input_image = [np.asarray(x)[:, :, 0] for x in input_image]
                input_image = np.stack(input_image, axis=2)

            tmp_seed = int(p.all_seeds[0] if p.seed == -1 else max(int(p.seed),0))
            tmp_subseed = int(p.all_seeds[0] if p.subseed == -1 else max(int(p.subseed),0))
            np.random.seed((tmp_seed + tmp_subseed) & 0xFFFFFFFF)

            print(f"Loading preprocessor: {unit.module}")
            preprocessor = self.preprocessor[unit.module]
            h, w, bsz = p.height, p.width, p.batch_size
            if unit.processor_res > 64:
                detected_map, is_image = preprocessor(input_image, res=unit.processor_res, thr_a=unit.threshold_a, thr_b=unit.threshold_b)
            else:
                detected_map, is_image = preprocessor(input_image)
                
            if invert_image:
                detected_map = 255 - detected_map.copy() 

            if unit.module == "none" and "style" in unit.model:
                detected_map_bytes = detected_map[:,:,0].tobytes()
                detected_map = np.ndarray((round(input_image.shape[0]/4),input_image.shape[1]),dtype="float32",buffer=detected_map_bytes)
                detected_map = torch.Tensor(detected_map).to(devices.get_device_for("controlnet"))
                is_image = False

            if isinstance(p, StableDiffusionProcessingTxt2Img) and p.enable_hr:
                if p.hr_resize_x == 0 and p.hr_resize_y == 0:
                    hr_y = int(p.height * p.hr_scale)
                    hr_x = int(p.width * p.hr_scale)
                else:
                    hr_y, hr_x = p.hr_resize_y, p.hr_resize_x

                if is_image:
                    hr_control, _ = self.detectmap_proc(detected_map, unit.module, unit.rgbbgr_mode, resize_mode, hr_y, hr_x)
                else:
                    hr_control = detected_map
            else:
                hr_control = None

            if is_image:
                control, detected_map = self.detectmap_proc(detected_map, unit.module, unit.rgbbgr_mode, resize_mode, h, w)
                detected_maps.append((detected_map, unit.module))
            else:
                control = detected_map

                if unit.module == 'clip_vision':
                    fake_detected_map = np.ndarray((detected_map.shape[0]*4, detected_map.shape[1]),dtype="uint8", buffer=detected_map.detach().cpu().numpy().tobytes())
                    detected_maps.append((fake_detected_map, unit.module))

            is_vanilla_samplers = p.sampler_name in ["DDIM", "PLMS", "UniPC"]


            forward_param = ControlParams(
                control_model=model_net,
                hint_cond=control,
                guess_mode=unit.guess_mode,
                weight=unit.weight,
                guidance_stopped=False,
                start_guidance_percent=unit.guidance_start,
                stop_guidance_percent=unit.guidance_end,
                advanced_weighting=None,
                is_adapter=isinstance(model_net, PlugableAdapter),
                is_extra_cond=getattr(model_net, "target", "") == "scripts.adapter.StyleAdapter",
                global_average_pooling=model_net.config.model.params.get("global_average_pooling", False),
                hr_hint_cond=hr_control,
                batch_size=p.batch_size,
                instance_counter=0,
                is_vanilla_samplers=is_vanilla_samplers,
                cfg_scale=p.cfg_scale
            )
            forward_params.append(forward_param)

            del model_net

        self.latest_network = UnetHook(lowvram=hook_lowvram)
        self.latest_network.hook(unet)
        self.latest_network.notify(forward_params, is_vanilla_samplers)
        self.detected_map = detected_maps

        if len(self.enabled_units) > 0 and shared.opts.data.get("control_net_skip_img2img_processing") and hasattr(p, "init_images"):
            swap_img2img_pipeline(p)

    def postprocess(self, p, processed, *args):
        if not batch_hijack.instance.is_batch:
            self.enabled_units.clear()

        if shared.opts.data.get("control_net_detectmap_autosaving", False) and self.latest_network is not None:
            for detect_map, module in self.detected_map:
                detectmap_dir = os.path.join(shared.opts.data.get("control_net_detectedmap_dir", ""), module)
                if not os.path.isabs(detectmap_dir):
                    detectmap_dir = os.path.join(p.outpath_samples, detectmap_dir)
                if module != "none":
                    os.makedirs(detectmap_dir, exist_ok=True)
                    img = Image.fromarray(detect_map)
                    save_image(img, detectmap_dir, module)

        if self.latest_network is None:
            return

        no_detectmap_opt = shared.opts.data.get("control_net_no_detectmap", False)
        if not batch_hijack.instance.is_batch or not no_detectmap_opt and self.detected_map:
            for detect_map, module in self.detected_map:
                if detect_map is None:
                    continue
                processed.images.extend([Image.fromarray(detect_map.clip(0, 255).astype(np.uint8))])

        self.input_image = None
        self.latest_network.restore(p.sd_model.model.diffusion_model)
        self.latest_network = None
        self.detected_map.clear()

        gc.collect()
        devices.torch_gc()

    def batch_tab_process(self, p, batches, *args, **kwargs):
        self.enabled_units = self.get_enabled_units(p)
        for unit_i, unit in enumerate(self.enabled_units):
            unit.batch_images = iter([batch[unit_i] for batch in batches])

    def batch_tab_process_each(self, p, *args, **kwargs):
        for unit_i, unit in enumerate(self.enabled_units):
            if getattr(unit, 'loopback', False) and batch_hijack.instance.batch_index > 0: continue

            unit.image = next(unit.batch_images)

    def batch_tab_postprocess_each(self, p, processed, *args, **kwargs):
        for unit_i, unit in enumerate(self.enabled_units):
            if getattr(unit, 'loopback', False):
                output_images = getattr(processed, 'images', [])[processed.index_of_first_image:]
                if output_images:
                    unit.image = np.array(output_images[0])
                else:
                    print(f'Warning: No loopback image found for ControlNet model {unit_i}. Using control map from last batch iteration instead')

    def batch_tab_postprocess(self, p, *args, **kwargs):
        self.enabled_units.clear()
        self.input_image = None
        if self.latest_network is None: return

        self.latest_network.restore(shared.sd_model.model.diffusion_model)
        self.latest_network = None
        self.detected_map.clear()


def on_ui_settings():
    section = ('control_net', "ControlNet")
    shared.opts.add_option("control_net_model_config", shared.OptionInfo(
        global_state.default_conf, "Config file for Control Net models", section=section))
    shared.opts.add_option("control_net_model_adapter_config", shared.OptionInfo(
        global_state.default_conf_adapter, "Config file for Adapter models", section=section))
    shared.opts.add_option("control_net_detectedmap_dir", shared.OptionInfo(
        global_state.default_detectedmap_dir, "Directory for detected maps auto saving", section=section))
    shared.opts.add_option("control_net_models_path", shared.OptionInfo(
        "", "Extra path to scan for ControlNet models (e.g. training output directory)", section=section))
    shared.opts.add_option("control_net_max_models_num", shared.OptionInfo(
        1, "Multi ControlNet: Max models amount (requires restart)", gr.Slider, {"minimum": 1, "maximum": 10, "step": 1}, section=section))
    shared.opts.add_option("control_net_model_cache_size", shared.OptionInfo(
        1, "Model cache size (requires restart)", gr.Slider, {"minimum": 1, "maximum": 5, "step": 1}, section=section))
    shared.opts.add_option("control_net_control_transfer", shared.OptionInfo(
        False, "Apply transfer control when loading models", gr.Checkbox, {"interactive": True}, section=section))
    shared.opts.add_option("control_net_no_detectmap", shared.OptionInfo(
        False, "Do not append detectmap to output", gr.Checkbox, {"interactive": True}, section=section))
    shared.opts.add_option("control_net_detectmap_autosaving", shared.OptionInfo(
        False, "Allow detectmap auto saving", gr.Checkbox, {"interactive": True}, section=section))
    shared.opts.add_option("control_net_allow_script_control", shared.OptionInfo(
        False, "Allow other script to control this extension", gr.Checkbox, {"interactive": True}, section=section))
    shared.opts.add_option("control_net_skip_img2img_processing", shared.OptionInfo(
        False, "Skip img2img processing when using img2img initial image", gr.Checkbox, {"interactive": True}, section=section))
    shared.opts.add_option("control_net_monocular_depth_optim", shared.OptionInfo(
        False, "Enable optimized monocular depth estimation", gr.Checkbox, {"interactive": True}, section=section))
    shared.opts.add_option("control_net_only_mid_control", shared.OptionInfo(
        False, "Only use mid-control when inference", gr.Checkbox, {"interactive": True}, section=section))
    shared.opts.add_option("control_net_sync_field_args", shared.OptionInfo(
        False, "Passing ControlNet parameters with \"Send to img2img\"", gr.Checkbox, {"interactive": True}, section=section))
    shared.opts.add_option("controlnet_show_batch_images_in_ui", shared.OptionInfo(
        False, "Show batch images in gradio gallerie output", gr.Checkbox, {"interactive": True}, section=section))
    shared.opts.add_option("controlnet_increment_seed_during_batch", shared.OptionInfo(
        False, "Increment seed after each controlnet batch iteration", gr.Checkbox, {"interactive": True}, section=section))
    # shared.opts.add_option("control_net_advanced_weighting", shared.OptionInfo(
    #     False, "Enable advanced weight tuning", gr.Checkbox, {"interactive": False}, section=section))


def on_after_component(component, **_kwargs):
    global img2img_batch_input_dir
    if getattr(component, 'elem_id', None) == 'img2img_batch_input_dir':
        img2img_batch_input_dir = component
        for callback in img2img_batch_input_dir_callbacks:
            callback()
        return

    global img2img_batch_output_dir
    if getattr(component, 'elem_id', None) == 'img2img_batch_output_dir':
        img2img_batch_output_dir = component
        for callback in img2img_batch_output_dir_callbacks:
            callback()
        return

    if getattr(component, 'elem_id', None) == 'img2img_batch_inpaint_mask_dir':
        global_batch_input_dir.render()
        return


batch_hijack.instance.do_hijack()
script_callbacks.on_ui_settings(on_ui_settings)
script_callbacks.on_after_component(on_after_component)<|MERGE_RESOLUTION|>--- conflicted
+++ resolved
@@ -651,10 +651,7 @@
             if not os.path.isabs(network_config):
                 network_config = os.path.join(global_state.script_dir, network_config)
 
-<<<<<<< HEAD
-=======
         model_stem = Path(model_path).stem
->>>>>>> 4f29dada
         override_config = os.path.splitext(model_path)[0] + ".yaml"
 
         if not os.path.exists(override_config):
