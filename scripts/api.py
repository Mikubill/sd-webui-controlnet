--- conflicted
+++ resolved
@@ -201,58 +201,7 @@
         controlnet_threshold_b: float = Body(64, title='Controlnet Threshold b')
     ):
 
-<<<<<<< HEAD
         if controlnet_module not in global_state.cn_preprocessor_modules:
-=======
-        available_modules = [
-            "none",
-
-            "canny",
-
-            "depth_midas",                  # Unload
-            "depth_leres",                  # Unload
-            "depth_zoe",                    # Unload
-
-            "lineart",                      # Unload
-            "lineart_coarse",               # Unload
-            "lineart_anime",                # Unload
-
-            "mediapipe_face",
-
-            "mlsd",                         # Unload
-
-            "normal_midas",                 # Unload
-            "normal_bae",                   # Unload
-
-            "openpose",                     # Unload
-            "openpose_face",                # Unload
-            "openpose_faceonly",            # Unload
-            "openpose_hand",                # Unload
-            "openpose_full",                # Unload
-
-            "scribble_hed",
-            "scribble_pidinet",
-            "scribble_xdog",
-
-            "seg_ofcoco",                   # Unload
-            "seg_ofade20k",                 # Unload
-            "seg_ufade20k",                 # Unload
-
-            "shuffle",
-
-            "softedge_hed",                 # Unload
-            "softedge_hedsafe",             # Unload
-            "softedge_pidinet",             # Unload
-            "softedge_pidisafe",            # Unload
-
-            "t2ia_color_grid",
-            "t2ia_sketch_pidi",
-
-            "threshold"
-        ]
-
-        if controlnet_module not in available_modules:
->>>>>>> 71d76ae0
             return {"images": [], "info": "Module not available"}
         if len(controlnet_input_images) == 0:
             return {"images": [], "info": "No image selected"}
@@ -267,119 +216,7 @@
             img = external_code.to_base64_nparray(input_image)
             results.append(processor_module(img=img, res=controlnet_processor_res, thr_a=controlnet_threshold_a, thr_b=controlnet_threshold_b))
 
-<<<<<<< HEAD
         global_state.cn_preprocessor_unloadable.get(controlnet_module, lambda: None)()
-=======
-            if controlnet_module == "canny":
-                results.append(canny(img, controlnet_processor_res, controlnet_threshold_a, controlnet_threshold_b)[0])
-            elif controlnet_module == "depth_midas":
-                results.append(midas(img, controlnet_processor_res, np.pi * 2.0)[0])
-            elif controlnet_module == "depth_leres":
-                results.append(leres(img, controlnet_processor_res, np.pi * 2.0, controlnet_threshold_a, controlnet_threshold_b)[0])
-            elif controlnet_module == "depth_zoe":
-                results.append(zoe_depth(img, controlnet_processor_res)[0])
-
-            elif controlnet_module == "lineart":
-                results.append(lineart(img, controlnet_processor_res)[0])
-            elif controlnet_module == "lineart_coarse":
-                results.append(lineart_coarse(img, controlnet_processor_res)[0])
-            elif controlnet_module == "lineart_anime":
-                results.append(lineart_anime(img, controlnet_processor_res)[0])
-
-            elif controlnet_module == "mediapipe_face":
-                results.append(mediapipe_face(img, controlnet_processor_res, int(controlnet_threshold_a), controlnet_threshold_b)[0])
-
-            elif controlnet_module == "mlsd":
-                results.append(mlsd(img, controlnet_processor_res, controlnet_threshold_a, controlnet_threshold_b)[0])
-
-            elif controlnet_module == "normal_midas":
-                results.append(midas_normal(img, controlnet_processor_res, np.pi * 2.0, controlnet_threshold_a)[0])
-            elif controlnet_module == "normal_bae":
-                results.append(normal_bae(img, controlnet_processor_res)[0])
-
-            elif controlnet_module == "openpose":
-                results.append(openpose(img, controlnet_processor_res)[0])
-            elif controlnet_module == "openpose_face":
-                results.append(openpose_face(img, controlnet_processor_res)[0])
-            elif controlnet_module == "openpose_faceonly":
-                results.append(openpose_faceonly(img, controlnet_processor_res)[0])
-            elif controlnet_module == "openpose_hand":
-                results.append(openpose_hand(img, controlnet_processor_res)[0])
-            elif controlnet_module == "openpose_full":
-                results.append(openpose_full(img, controlnet_processor_res)[0])
-
-            elif controlnet_module == "scribble_hed":
-                results.append(scribble_hed(img, controlnet_processor_res)[0])
-            elif controlnet_module == "scribble_pidinet":
-                results.append(scribble_pidinet(img, controlnet_processor_res)[0])
-            elif controlnet_module == "scribble_xdog":
-                results.append(scribble_xdog(img, controlnet_processor_res, controlnet_threshold_a)[0])
-
-            elif controlnet_module == "seg_ofcoco":
-                results.append(oneformer_coco(img, controlnet_processor_res)[0])
-            elif controlnet_module == "seg_ofade20k":
-                results.append(oneformer_ade20k(img, controlnet_processor_res)[0])
-            elif controlnet_module == "seg_ufade20k":
-                results.append(uniformer(img, controlnet_processor_res)[0])
-            elif controlnet_module == "shuffle":
-                results.append(shuffle(img, controlnet_processor_res)[0])
-
-            elif controlnet_module == "softedge_hed":
-                results.append(hed(img, controlnet_processor_res)[0])
-            elif controlnet_module == "softedge_hedsafe":
-                results.append(hed_safe(img, controlnet_processor_res)[0])
-            elif controlnet_module == "softedge_pidinet":
-                results.append(pidinet(img, controlnet_processor_res)[0])
-            elif controlnet_module == "softedge_pidisafe":
-                results.append(pidinet_safe(img, controlnet_processor_res)[0])
-
-            elif controlnet_module == "t2ia_color_grid":
-                results.append(color(img, controlnet_processor_res)[0])
-            elif controlnet_module == "t2ia_sketch_pidi":
-                # Is this the right annotator for t2ia_sketch_pidi?
-                results.append(pidinet_ts(img, controlnet_processor_res)[0])
-
-            elif controlnet_module == "threshold":
-                results.append(threshold(img, controlnet_processor_res, controlnet_threshold_a)[0])
-
-        if controlnet_module == "depth_midas":
-            unload_midas()
-        elif controlnet_module == "depth_leres":
-            unload_leres()
-        elif controlnet_module == "depth_zoe":
-            unload_zoe_depth()
-
-        elif controlnet_module == "lineart":
-            unload_lineart()
-        elif controlnet_module == "lineart_coarse":
-            unload_lineart_coarse()
-        elif controlnet_module == "lineart_anime":
-            unload_lineart_anime()
-
-        elif controlnet_module == "mlsd":
-            unload_mlsd()
-
-        elif controlnet_module == "normal_midas":
-            unload_midas()
-        elif controlnet_module == "normal_bae":
-            unload_normal_bae()
-
-        elif controlnet_module == "openpose" or controlnet_module == "openpose_face" or controlnet_module == "openpose_faceonly" or controlnet_module == "openpose_hand" or controlnet_module == "openpose_full":
-            unload_openpose()
-
-        elif controlnet_module == "seg_ofcoco":
-            unload_oneformer_coco()
-        elif controlnet_module == "seg_ofade20k":
-            unload_oneformer_ade20k()
-        elif controlnet_module == "seg_ufade20k":
-            unload_uniformer()
-
-        elif controlnet_module == "softedge_hed" or controlnet_module == "softedge_hedsafe":
-            unload_hed()
-        elif controlnet_module == "softedge_pidinet" or controlnet_module == "softedge_pidisafe" or controlnet_module == "t2ia_sketch_pidi":
-            unload_pidinet()
->>>>>>> 71d76ae0
-
         results64 = list(map(encode_to_base64, results))
         return {"images": results64, "info": "Success"}
 
