from enum import Enum
from typing import List, Any, Optional, Union, Tuple, Dict
import numpy as np
from modules import scripts, processing, shared
from scripts.global_state import update_cn_models, cn_models_names, cn_preprocessor_modules

from modules.api import api

PARAM_COUNT = 14


def get_api_version() -> int:
    return 1


class ResizeMode(Enum):
    """
    Resize modes for ControlNet input images.
    """

    RESIZE = "Just Resize"
    INNER_FIT = "Crop and Resize"
    OUTER_FIT = "Resize and Fill"


resize_mode_aliases = {
    'Inner Fit (Scale to Fit)': 'Crop and Resize',
    'Outer Fit (Shrink to Fit)': 'Resize and Fill',
    'Scale to Fit (Inner Fit)': 'Crop and Resize',
    'Envelope (Outer Fit)': 'Resize and Fill',
}


def resize_mode_from_value(value: Union[str, int, ResizeMode]) -> ResizeMode:
    if isinstance(value, str):
        return ResizeMode(resize_mode_aliases.get(value, value))
    elif isinstance(value, int):
        return [e for e in ResizeMode][value]
    else:
        return value


InputImage = Union[np.ndarray, str]
InputImage = Union[Dict[str, InputImage], Tuple[InputImage, InputImage], InputImage]


class ControlNetUnit:
    """
    Represents an entire ControlNet processing unit.
    """

    def __init__(
        self,
        enabled: bool=True,
        module: Optional[str]=None,
        model: Optional[str]=None,
        weight: float=1.0,
<<<<<<< HEAD
        image: Optional[InputImage]=None,
        invert_image: bool=False,
=======
        image: Optional[Union[Dict[str, Union[np.ndarray, str]], Tuple[Union[np.ndarray, str], Union[np.ndarray, str]], np.ndarray, str]]=None,
>>>>>>> 1ce36722
        resize_mode: Union[ResizeMode, int, str] = ResizeMode.INNER_FIT,
        low_vram: bool=False,
        processor_res: int=64,
        threshold_a: float=64,
        threshold_b: float=64,
        guidance_start: float=0.0,
        guidance_end: float=1.0,
        guess_mode: bool=False,
        pixel_perfect: bool=False
    ):
        self.enabled = enabled
        self.module = module
        self.model = model
        self.weight = weight
        self.image = image
        self.resize_mode = resize_mode
        self.low_vram = low_vram
        self.processor_res = processor_res
        self.threshold_a = threshold_a
        self.threshold_b = threshold_b
        self.guidance_start = guidance_start
        self.guidance_end = guidance_end
        self.guess_mode = guess_mode
        self.pixel_perfect = pixel_perfect

    def __eq__(self, other):
        if not isinstance(other, ControlNetUnit):
            return False

        return vars(self) == vars(other)


def to_base64_nparray(encoding: str):
    """
    Convert a base64 image into the image type the extension uses
    """

    return np.array(api.decode_base64_to_image(encoding)).astype('uint8')


def get_all_units_in_processing(p: processing.StableDiffusionProcessing) -> List[ControlNetUnit]:
    """
    Fetch ControlNet processing units from a StableDiffusionProcessing.
    """

    return get_all_units(p.scripts, p.script_args)


def get_all_units(script_runner: scripts.ScriptRunner, script_args: List[Any]) -> List[ControlNetUnit]:
    """
    Fetch ControlNet processing units from an existing script runner.
    Use this function to fetch units from the list of all scripts arguments.
    """

    cn_script = find_cn_script(script_runner)
    if cn_script:
        return get_all_units_from(script_args[cn_script.args_from:cn_script.args_to])

    return []


def get_all_units_from(script_args: List[Any]) -> List[ControlNetUnit]:
    """
    Fetch ControlNet processing units from ControlNet script arguments.
    Use `external_code.get_all_units` to fetch units from the list of all scripts arguments.
    """

    units = []
    i = 0
    while i < len(script_args):
        if type(script_args[i]) is bool:
            units.append(ControlNetUnit(*script_args[i:i + PARAM_COUNT]))
            i += PARAM_COUNT

        else:
            if script_args[i] is not None:
                units.append(to_processing_unit(script_args[i]))
            i += 1

    return units


def get_single_unit_from(script_args: List[Any], index: int=0) -> Optional[ControlNetUnit]:
    """
    Fetch a single ControlNet processing unit from ControlNet script arguments.
    The list must not contain script positional arguments. It must only contain processing units.
    """

    i = 0
    while i < len(script_args) and index >= 0:
        if type(script_args[i]) is bool:
            if index == 0:
                return ControlNetUnit(*script_args[i:i + PARAM_COUNT])
            i += PARAM_COUNT

        else:
            if index == 0 and script_args[i] is not None:
                return to_processing_unit(script_args[i])
            i += 1

        index -= 1

    return None


def to_processing_unit(unit: Union[Dict[str, Any], ControlNetUnit]) -> ControlNetUnit:
    """
    Convert different types to processing unit.
    If `unit` is a dict, alternative keys are supported. See `ext_compat_keys` in implementation for details.
    """

    ext_compat_keys = {
        'guessmode': 'guess_mode',
        'guidance': 'guidance_end',
        'lowvram': 'low_vram',
        'input_image': 'image'
    }

    if isinstance(unit, dict):
        unit = {ext_compat_keys.get(k, k): v for k, v in unit.items()}

        mask = None
        if 'mask' in unit:
            mask = unit['mask']
            del unit['mask']

        if 'image' in unit and not isinstance(unit['image'], dict):
            unit['image'] = {'image': unit['image'], 'mask': mask} if mask is not None else unit['image'] if unit['image'] else None

        unit = ControlNetUnit(**unit)

    # temporary, check #602
    #assert isinstance(unit, ControlNetUnit), f'bad argument to controlnet extension: {unit}\nexpected Union[dict[str, Any], ControlNetUnit]'
    return unit


def update_cn_script_in_processing(
    p: processing.StableDiffusionProcessing,
    cn_units: List[ControlNetUnit],
    **_kwargs, # for backwards compatibility
):
    """
    Update the arguments of the ControlNet script in `p.script_args` in place, reading from `cn_units`.
    `cn_units` and its elements are not modified. You can call this function repeatedly, as many times as you want.

    Does not update `p.script_args` if any of the folling is true:
    - ControlNet is not present in `p.scripts`
    - `p.script_args` is not filled with script arguments for scripts that are processed before ControlNet
    """

    cn_units_type = type(cn_units) if type(cn_units) in (list, tuple) else list
    script_args = list(p.script_args)
    update_cn_script_in_place(p.scripts, script_args, cn_units)
    p.script_args = cn_units_type(script_args)


def update_cn_script_in_place(
    script_runner: scripts.ScriptRunner,
    script_args: List[Any],
    cn_units: List[ControlNetUnit],
    **_kwargs, # for backwards compatibility
):
    """
    Update the arguments of the ControlNet script in `script_args` in place, reading from `cn_units`.
    `cn_units` and its elements are not modified. You can call this function repeatedly, as many times as you want.

    Does not update `script_args` if any of the folling is true:
    - ControlNet is not present in `script_runner`
    - `script_args` is not filled with script arguments for scripts that are processed before ControlNet
    """

    cn_script = find_cn_script(script_runner)
    if cn_script is None or len(script_args) < cn_script.args_from:
        return

    # fill in remaining parameters to satisfy max models, just in case script needs it.
    max_models = shared.opts.data.get("control_net_max_models_num", 1)
    cn_units = cn_units + [ControlNetUnit(enabled=False)] * max(max_models - len(cn_units), 0)

    cn_script_args_diff = 0
    for script in script_runner.alwayson_scripts:
        if script is cn_script:
            cn_script_args_diff = len(cn_units) - (cn_script.args_to - cn_script.args_from)
            script_args[script.args_from:script.args_to] = cn_units
            script.args_to = script.args_from + len(cn_units)
        else:
            script.args_from += cn_script_args_diff
            script.args_to += cn_script_args_diff


def get_models(update: bool=False) -> List[str]:
    """
    Fetch the list of available models.
    Each value is a valid candidate of `ControlNetUnit.model`.

    Keyword arguments:
    update -- Whether to refresh the list from disk. (default False)
    """

    if update:
        update_cn_models()

    return list(cn_models_names.values())


def get_modules() -> List[str]:
    """
    Fetch the list of available preprocessors.
    Each value is a valid candidate of `ControlNetUnit.module`.

    Keyword arguments:
    """

    return list(cn_preprocessor_modules.keys())


def find_cn_script(script_runner: scripts.ScriptRunner) -> Optional[scripts.Script]:
    """
    Find the ControlNet script in `script_runner`. Returns `None` if `script_runner` does not contain a ControlNet script.
    """

    for script in script_runner.alwayson_scripts:
        if is_cn_script(script):
            return script


def is_cn_script(script: scripts.Script) -> bool:
    """
    Determine whether `script` is a ControlNet script.
    """

    return script.title().lower() == 'controlnet'<|MERGE_RESOLUTION|>--- conflicted
+++ resolved
@@ -55,12 +55,7 @@
         module: Optional[str]=None,
         model: Optional[str]=None,
         weight: float=1.0,
-<<<<<<< HEAD
         image: Optional[InputImage]=None,
-        invert_image: bool=False,
-=======
-        image: Optional[Union[Dict[str, Union[np.ndarray, str]], Tuple[Union[np.ndarray, str], Union[np.ndarray, str]], np.ndarray, str]]=None,
->>>>>>> 1ce36722
         resize_mode: Union[ResizeMode, int, str] = ResizeMode.INNER_FIT,
         low_vram: bool=False,
         processor_res: int=64,
