--- conflicted
+++ resolved
@@ -144,12 +144,9 @@
     "lineart_anime_denoise": unload_lineart_anime_denoise,
     "inpaint_only+lama": unload_lama_inpaint,
     "anime_face_segment": unload_anime_face_segment,
-<<<<<<< HEAD
     "densepose": unload_densepose_model,
-    "densepose_parula": unload_densepose_model
-=======
+    "densepose_parula": unload_densepose_model,
     "depth_hand_refiner": g_hand_refiner_model.unload,
->>>>>>> 488b32e5
 }
 
 preprocessor_aliases = {
