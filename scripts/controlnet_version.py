<<<<<<< HEAD
version_flag = 'v1.1.173'
if hasattr(__loader__, 'name') and getattr(__loader__, 'name') == 'controlnet_version.py':
    print(f'ControlNet {version_flag}')
=======
version_flag = 'v1.1.174'
print(f'ControlNet {version_flag}')
>>>>>>> d7a02838
# A smart trick to know if user has updated as well as if user has restarted terminal.
# Note that in "controlnet.py" we do NOT use "importlib.reload" to reload this "controlnet_version.py"
# This means if user did not completely restart terminal, the "version_flag" will be the previous version.
# Then, if we get a screenshot from user, we will know that if that user has restarted the terminal.
# And we will also know what version the user is using so that bug track becomes easier.<|MERGE_RESOLUTION|>--- conflicted
+++ resolved
@@ -1,11 +1,6 @@
-<<<<<<< HEAD
-version_flag = 'v1.1.173'
+version_flag = 'v1.1.174'
 if hasattr(__loader__, 'name') and getattr(__loader__, 'name') == 'controlnet_version.py':
     print(f'ControlNet {version_flag}')
-=======
-version_flag = 'v1.1.174'
-print(f'ControlNet {version_flag}')
->>>>>>> d7a02838
 # A smart trick to know if user has updated as well as if user has restarted terminal.
 # Note that in "controlnet.py" we do NOT use "importlib.reload" to reload this "controlnet_version.py"
 # This means if user did not completely restart terminal, the "version_flag" will be the previous version.
