<<<<<<< HEAD
version_flag = 'v1.1.425'
=======
version_flag = 'v1.1.431'
>>>>>>> 8b5f7c1d

from scripts.logging import logger

logger.info(f"ControlNet {version_flag}")
# A smart trick to know if user has updated as well as if user has restarted terminal.
# Note that in "controlnet.py" we do NOT use "importlib.reload" to reload this "controlnet_version.py"
# This means if user did not completely restart terminal, the "version_flag" will be the previous version.
# Then, if we get a screenshot from user, we will know that if that user has restarted the terminal.
# And we will also know what version the user is using so that bug track becomes easier.<|MERGE_RESOLUTION|>--- conflicted
+++ resolved
@@ -1,8 +1,4 @@
-<<<<<<< HEAD
-version_flag = 'v1.1.425'
-=======
 version_flag = 'v1.1.431'
->>>>>>> 8b5f7c1d
 
 from scripts.logging import logger
 
