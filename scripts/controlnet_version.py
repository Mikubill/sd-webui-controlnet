--- conflicted
+++ resolved
@@ -1,8 +1,4 @@
-<<<<<<< HEAD
-version_flag = 'v1.1.102'
-=======
-version_flag = 'v1.1.107'
->>>>>>> a07f6e8a
+version_flag = 'v1.1.108'
 print(f'ControlNet {version_flag}')
 # A smart trick to know if user has updated as well as if user has restarted terminal.
 # Note that in "controlnet.py" we do NOT use "importlib.reload" to reload this "controlnet_version.py"
