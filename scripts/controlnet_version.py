<<<<<<< HEAD
version_flag = 'v1.1.180'
=======
version_flag = 'v1.1.181'
>>>>>>> 539d2fc9
print(f'ControlNet {version_flag}')
# A smart trick to know if user has updated as well as if user has restarted terminal.
# Note that in "controlnet.py" we do NOT use "importlib.reload" to reload this "controlnet_version.py"
# This means if user did not completely restart terminal, the "version_flag" will be the previous version.
# Then, if we get a screenshot from user, we will know that if that user has restarted the terminal.
# And we will also know what version the user is using so that bug track becomes easier.<|MERGE_RESOLUTION|>--- conflicted
+++ resolved
@@ -1,8 +1,4 @@
-<<<<<<< HEAD
-version_flag = 'v1.1.180'
-=======
-version_flag = 'v1.1.181'
->>>>>>> 539d2fc9
+version_flag = 'v1.1.182'
 print(f'ControlNet {version_flag}')
 # A smart trick to know if user has updated as well as if user has restarted terminal.
 # Note that in "controlnet.py" we do NOT use "importlib.reload" to reload this "controlnet_version.py"
