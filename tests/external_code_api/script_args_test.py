--- conflicted
+++ resolved
@@ -8,16 +8,6 @@
 
 class TestGetAllUnitsFrom(unittest.TestCase):
     def setUp(self):
-<<<<<<< HEAD
-        self.flat_control_unit = [
-            True, "none", utils.get_model(), 1.0,
-            utils.readImage("test/test_files/img2img_basic.png"),
-            "Crop and Resize", False,
-            512, 64, 64, 0.0, 1.0, False,
-            external_code.ControlMode.BALANCED.value,
-        ]
-        self.object_unit = external_code.ControlNetUnit(*self.flat_control_unit)
-=======
         self.control_unit = {
             "module": "none",
             "model": utils.get_model(),
@@ -28,7 +18,6 @@
             "control_mode": external_code.ControlMode.BALANCED.value,
         }
         self.object_unit = external_code.ControlNetUnit(**self.control_unit)
->>>>>>> 359ace95
 
     def test_empty_converts(self):
         script_args = []
